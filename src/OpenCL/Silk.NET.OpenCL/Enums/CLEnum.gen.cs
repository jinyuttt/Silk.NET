--- conflicted
+++ resolved
@@ -894,13 +894,9 @@
         DeviceGenericAddressSpaceSupport = 0x1069,
         [NativeName("Name", "CL_DEVICE_OPENCL_C_FEATURES")]
         DeviceOpenclCFeatures = 0x106F,
-<<<<<<< HEAD
-        DeviceDeviceEnqueueCapabilities = 0x1070,
-=======
         [NativeName("Name", "CL_DEVICE_DEVICE_ENQUEUE_CAPABILITIES")]
         DeviceDeviceEnqueueCapabilities = 0x1070,
         [NativeName("Name", "CL_DEVICE_PIPE_SUPPORT")]
->>>>>>> 1f768cb4
         DevicePipeSupport = 0x1071,
         [NativeName("Name", "CL_DEVICE_NUMERIC_VERSION")]
         DeviceNumericVersion = 0x105E,
@@ -930,13 +926,9 @@
         VersionPatchBits = 0x12,
         [NativeName("Name", "CL_NAME_VERSION_MAX_NAME_SIZE")]
         NameVersionMaxNameSize = 0x64,
-<<<<<<< HEAD
-        DeviceQueueSupported = 0x1,
-=======
         [NativeName("Name", "CL_DEVICE_QUEUE_SUPPORTED")]
         DeviceQueueSupported = 0x1,
         [NativeName("Name", "CL_DEVICE_QUEUE_REPLACEABLE_DEFAULT")]
->>>>>>> 1f768cb4
         DeviceQueueReplaceableDefault = 0x2,
     }
 }