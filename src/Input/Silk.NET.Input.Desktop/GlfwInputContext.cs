--- conflicted
+++ resolved
@@ -1,213 +1,98 @@
-<<<<<<< HEAD
-// This file is part of Silk.NET.
-// 
-// You may modify and distribute Silk.NET under the terms
-// of the MIT license. See the LICENSE file for details.
-
-using System;
-using System.Collections.Generic;
-using System.Linq;
-using Silk.NET.GLFW;
-using Silk.NET.Input.Common;
-using Silk.NET.Input.Desktop.Collections;
-using Silk.NET.Windowing.Desktop;
-
-
-namespace Silk.NET.Input.Desktop
-{
-    /// <summary>
-    /// A GLFW-based input context.
-    /// </summary>
-    internal class GlfwInputContext : IInputContext
-    {
-        internal readonly List<GlfwGamepad> _gamepads;
-        internal readonly List<GlfwJoystick> _joysticks;
-        internal readonly GlfwKeyboard _keyboard;
-        internal readonly GlfwMouse _mouse;
-        internal readonly GlfwWindow _window;
-
-        /// <summary>
-        /// Create a new input context from the given window.
-        /// </summary>
-        /// <param name="window">The window to create a context for.</param>
-        internal GlfwInputContext(GlfwWindow window)
-        {
-            Handle = window.Handle;
-            _window = window;
-            InputHandler.RegisterContext(this);
-            _window.Update += WindowUpdate;
-            
-            // initialize auto-properties
-            Gamepads = new GlfwGamepadCollection(this);
-            Joysticks = new GlfwJoystickCollection(this);
-            Keyboards = new GlfwKeyboardCollection(this);
-            Mice = new GlfwMouseCollection(this);
-
-            // initialize joysticks
-            _joysticks = new List<GlfwJoystick>(Enumerable.Range(0, 16).Select(i => new GlfwJoystick(i)));
-            _gamepads = new List<GlfwGamepad>(Enumerable.Range(0, 16).Select(i => new GlfwGamepad(i)));
-            _keyboard = new GlfwKeyboard(this);
-            _mouse = new GlfwMouse(this);
-        }
-
-        /// <inheritdoc />
-        public IntPtr Handle { get; }
-        
-        /// <inheritdoc />
-        public IReadOnlyList<IGamepad> Gamepads { get; }
-        
-        /// <inheritdoc />
-        public IReadOnlyList<IJoystick> Joysticks { get; }
-        
-        /// <inheritdoc />
-        public IReadOnlyList<IKeyboard> Keyboards { get; }
-        
-        /// <inheritdoc />
-        public IReadOnlyList<IMouse> Mice { get; }
-        
-        /// <inheritdoc />
-        public IReadOnlyList<IInputDevice> OtherDevices { get; } = Array.Empty<IInputDevice>(); // not supported in GLFW
-
-        /// <inheritdoc />
-        public void Dispose()
-        {
-            InputHandler.UnregisterContext(this);
-            _window.Update -= WindowUpdate;
-        }
-
-        ~GlfwInputContext()
-        {
-            Dispose();
-        }
-
-        /// <summary>
-        /// Update all joysticks and gamepads in this input context.
-        /// </summary>
-        /// <param name="delta">Time in seconds since the last update.</param>
-        private void WindowUpdate(double delta)
-        {
-            foreach (var t in _joysticks)
-            {
-                t.Update();
-            }
-
-            foreach (var t in _gamepads)
-            {
-                t.Update();
-            }
-        }
-        
-        /// <inheritdoc />
-        public event Action<IInputDevice, bool> ConnectionChanged;
-
-        /// <summary>
-        /// Raise a ConnectionChanged event for the given joystick/state.
-        /// </summary>
-        /// <param name="joystick">The joystick to raise the event for.</param>
-        /// <param name="state">The state of the joystick to raise the event for.</param>
-        public void RaiseConnectionChange(int joystick, ConnectedState state)
-        {
-            ConnectionChanged?.Invoke(Util.Glfw.JoystickIsGamepad(joystick) ? (IInputDevice) Gamepads[joystick] : Joysticks[joystick], state == ConnectedState.Connected);
-        }
-    }
-}
-=======
-// This file is part of Silk.NET.
-// 
-// You may modify and distribute Silk.NET under the terms
-// of the MIT license. See the LICENSE file for details.
-
-using System;
-using System.Collections.Generic;
-using Silk.NET.GLFW;
-using Silk.NET.Input.Common;
-using Silk.NET.Windowing.Desktop;
-
-namespace Silk.NET.Input.Desktop
-{
-    internal class GlfwInputContext : IInputContext
-    {
-        private readonly GlfwGamepad[] _gamepads = new GlfwGamepad[16];
-        private readonly GlfwJoystick[] _joysticks = new GlfwJoystick[16];
-        private readonly GlfwKeyboard[] _keyboards = new GlfwKeyboard[1];
-        private readonly GlfwMouse[] _mice = new GlfwMouse[1];
-        private readonly IGlfwSubscriber[] _subscribers = new IGlfwSubscriber[2];
-        private Action<double> _update;
-        private GlfwWindow _window;
-
-        public unsafe GlfwInputContext(GlfwWindow window)
-        {
-            void OnConnectionChanged(IInputDevice a, bool b) => ConnectionChanged?.Invoke(a, b);
-
-            if (window is null)
-            {
-                throw new ArgumentNullException
-                    (nameof(window), "Attempted to create input context for null or non-GLFW window.");
-            }
-
-            Handle = window.Handle;
-            for (var i = 0; i < _gamepads.Length; i++)
-            {
-                _gamepads[i] = new GlfwGamepad(i) {OnConnectionChanged = OnConnectionChanged};
-            }
-
-            for (var i = 0; i < _joysticks.Length; i++)
-            {
-                _joysticks[i] = new GlfwJoystick(i){OnConnectionChanged = OnConnectionChanged};
-            }
-
-            _subscribers[0] = _keyboards[0] = new GlfwKeyboard();
-            _subscribers[1] = _mice[0] = new GlfwMouse();
-
-            Gamepads = new IsConnectedWrapper<GlfwGamepad>(_gamepads);
-            Joysticks = new IsConnectedWrapper<GlfwJoystick>(_joysticks);
-            Keyboards = _keyboards;
-            Mice = _mice;
-
-            GlfwInputPlatform.RegisterWindow((WindowHandle*) Handle, _subscribers);
-            window.Update += _update = _ =>
-            {
-                foreach (var updatable in _gamepads)
-                {
-                    updatable.Update();
-                }
-                
-                foreach (var updatable in _joysticks)
-                {
-                    updatable.Update();
-                }
-            };
-
-            _window = window;
-        }
-
-        public unsafe void Dispose()
-        {
-            _window.Update -= _update;
-            GlfwInputPlatform.UnregisterWindow((WindowHandle*) Handle, _subscribers);
-            foreach (var gamepad in _gamepads)
-            {
-                gamepad.Dispose();
-            }
-
-            foreach (var joystick in _joysticks)
-            {
-                joystick.Dispose();
-            }
-
-            foreach (var mouse in _mice)
-            {
-                mouse.Dispose();
-            }
-        }
-
-        public IntPtr Handle { get; }
-        public IReadOnlyList<IGamepad> Gamepads { get; }
-        public IReadOnlyList<IJoystick> Joysticks { get; }
-        public IReadOnlyList<IKeyboard> Keyboards { get; }
-        public IReadOnlyList<IMouse> Mice { get; }
-        public IReadOnlyList<IInputDevice> OtherDevices { get; } = new IInputDevice[0];
-        public event Action<IInputDevice, bool> ConnectionChanged;
-    }
-}
->>>>>>> a715ce28
+// This file is part of Silk.NET.
+// 
+// You may modify and distribute Silk.NET under the terms
+// of the MIT license. See the LICENSE file for details.
+
+using System;
+using System.Collections.Generic;
+using Silk.NET.GLFW;
+using Silk.NET.Input.Common;
+using Silk.NET.Windowing.Desktop;
+
+namespace Silk.NET.Input.Desktop
+{
+    internal class GlfwInputContext : IInputContext
+    {
+        private readonly GlfwGamepad[] _gamepads = new GlfwGamepad[16];
+        private readonly GlfwJoystick[] _joysticks = new GlfwJoystick[16];
+        private readonly GlfwKeyboard[] _keyboards = new GlfwKeyboard[1];
+        private readonly GlfwMouse[] _mice = new GlfwMouse[1];
+        private readonly IGlfwSubscriber[] _subscribers = new IGlfwSubscriber[2];
+        private Action<double> _update;
+        private GlfwWindow _window;
+
+        public unsafe GlfwInputContext(GlfwWindow window)
+        {
+            void OnConnectionChanged(IInputDevice a, bool b) => ConnectionChanged?.Invoke(a, b);
+
+            if (window is null)
+            {
+                throw new ArgumentNullException
+                    (nameof(window), "Attempted to create input context for null or non-GLFW window.");
+            }
+
+            Handle = window.Handle;
+            for (var i = 0; i < _gamepads.Length; i++)
+            {
+                _gamepads[i] = new GlfwGamepad(i) {OnConnectionChanged = OnConnectionChanged};
+            }
+
+            for (var i = 0; i < _joysticks.Length; i++)
+            {
+                _joysticks[i] = new GlfwJoystick(i){OnConnectionChanged = OnConnectionChanged};
+            }
+
+            _subscribers[0] = _keyboards[0] = new GlfwKeyboard();
+            _subscribers[1] = _mice[0] = new GlfwMouse();
+
+            Gamepads = new IsConnectedWrapper<GlfwGamepad>(_gamepads);
+            Joysticks = new IsConnectedWrapper<GlfwJoystick>(_joysticks);
+            Keyboards = _keyboards;
+            Mice = _mice;
+
+            GlfwInputPlatform.RegisterWindow((WindowHandle*) Handle, _subscribers);
+            window.Update += _update = _ =>
+            {
+                foreach (var updatable in _gamepads)
+                {
+                    updatable.Update();
+                }
+                
+                foreach (var updatable in _joysticks)
+                {
+                    updatable.Update();
+                }
+            };
+
+            _window = window;
+        }
+
+        public unsafe void Dispose()
+        {
+            _window.Update -= _update;
+            GlfwInputPlatform.UnregisterWindow((WindowHandle*) Handle, _subscribers);
+            foreach (var gamepad in _gamepads)
+            {
+                gamepad.Dispose();
+            }
+
+            foreach (var joystick in _joysticks)
+            {
+                joystick.Dispose();
+            }
+
+            foreach (var mouse in _mice)
+            {
+                mouse.Dispose();
+            }
+        }
+
+        public IntPtr Handle { get; }
+        public IReadOnlyList<IGamepad> Gamepads { get; }
+        public IReadOnlyList<IJoystick> Joysticks { get; }
+        public IReadOnlyList<IKeyboard> Keyboards { get; }
+        public IReadOnlyList<IMouse> Mice { get; }
+        public IReadOnlyList<IInputDevice> OtherDevices { get; } = new IInputDevice[0];
+        public event Action<IInputDevice, bool> ConnectionChanged;
+    }
+}