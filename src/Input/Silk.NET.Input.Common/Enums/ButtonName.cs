--- conflicted
+++ resolved
@@ -1,4 +1,3 @@
-<<<<<<< HEAD
 // This file is part of Silk.NET.
 // 
 // You may modify and distribute Silk.NET under the terms
@@ -12,9 +11,14 @@
     public enum ButtonName
     {
         /// <summary>
+        /// Indicates that the input backend was unable to determine a button name for the button in question, or it does not support it.
+        /// </summary>
+        Unknown = -1,
+
+        /// <summary>
         /// The A button.
         /// </summary>
-        A,
+        A = 0,
         
         /// <summary>
         /// The B button.
@@ -86,36 +90,4 @@
         /// </summary>
         DPadLeft
     }
-}
-=======
-// This file is part of Silk.NET.
-// 
-// You may modify and distribute Silk.NET under the terms
-// of the MIT license. See the LICENSE file for details.
-
-namespace Silk.NET.Input.Common
-{
-    /// <summary>
-    /// The different names a <see cref="Button"/> can have.
-    /// </summary>
-    public enum ButtonName
-    {
-        Unknown = -1,
-        A = 0,
-        B,
-        X,
-        Y,
-        LeftBumper,
-        RightBumper,
-        Back,
-        Start,
-        Home,
-        LeftStick,
-        RightStick,
-        DPadUp,
-        DPadRight,
-        DPadDown,
-        DPadLeft
-    }
-}
->>>>>>> a715ce28
+}