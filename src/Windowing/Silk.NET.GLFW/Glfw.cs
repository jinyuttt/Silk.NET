--- conflicted
+++ resolved
@@ -1,3950 +1,3946 @@
-// This file is part of Silk.NET.
-// 
-// You may modify and distribute Silk.NET under the terms
-// of the MIT license. See the LICENSE file for details.
-
-using System;
-using System.Collections.Generic;
-using System.Runtime.InteropServices;
-using Silk.NET.Core.Contexts;
-using Silk.NET.Core.Loader;
-using Silk.NET.Core.Native;
-
-namespace Silk.NET.GLFW
-{
-    /// <summary>
-    /// Provides access to the GLFW API.
-    /// </summary>
-    //public partial class Glfw : NativeAPI, IGlfw
-    [NativeApi(Prefix = "glfw")]
-    public partial class Glfw : NativeAPI
-    {
-        /// <summary>
-        /// Gets an integer equal to GLFW_DONT_CARE. This can be used for several window hints to use the platform default.
-        /// </summary>
-        public const int DontCare = -1;
-
-        private static readonly bool _isWindows = RuntimeInformation.IsOSPlatform(OSPlatform.Windows);
-        private static readonly List<Exception> _exceptions = new List<Exception>();
-
-        /// <inheritdoc />
-        protected Glfw(INativeContext ctx)
-            : base(ctx)
-        {
-        }
-
-        /// <summary>
-        /// Gets the default callback which gets called when a GLFW-Error occurs.
-        /// </summary>
-        /// <seealso cref="SetErrorCallback" />
-        public static GlfwCallbacks.ErrorCallback ErrorCallback { get; } = (errorCode, description) =>
-        {
-            var ex = new GlfwException($"{errorCode}: {description}") {ErrorCode = errorCode};
-            if (_isWindows)
-            {
-                // we can actually be helpful on windows which is cool
-                throw ex;
-            }
-
-            // ffs
-            _exceptions.Add(ex);
-        };
-
-        /// <summary>
-        /// When the default callback is used, this method will throw all errors caught by the default callback.
-        /// </summary>
-        /// <remarks>
-        /// This is due to CoreCLR not being able to catch exceptions after a managed-to-native-to-managed transition.
-        /// For more information, see the following issue: https://github.com/Ultz/Silk.NET/issues/168
-        /// </remarks>
-        public static void ThrowExceptions()
-        {
-            if (!_isWindows || _exceptions.Count == 0) return;
-            if (_exceptions.Count == 1)
-            {
-                throw _exceptions[0];
-            }
-
-            throw new GlfwException
-            (
-                "Multiple errors occured within GLFW since the last ThrowExceptions call.",
-                new AggregateException(_exceptions)
-            );
-        }
-
-        /// <inheritdoc />
-        public SearchPathContainer SearchPaths { get; } = new GlfwLibraryNameContainer();
-
-        /// <summary>
-        /// <para>
-        /// This function initializes the GLFW library. Before most GLFW functions can be used,
-        /// GLFW must be initialized, and before an application terminates GLFW should be terminated in order to
-        /// free any resources allocated during or after initialization.
-        /// </para>
-        /// <para>
-        /// If this function fails, it calls <see cref="Terminate" /> before returning.
-        /// </para>
-        /// <para>
-        /// If it succeeds, you should call <see cref="Terminate" /> before the application exits.
-        /// </para>
-        /// <para>
-        /// Additional calls to this function after successful initialization
-        /// but before termination will return <c>true</c> immediately.
-        /// </para>
-        /// </summary>
-        /// <returns><c>true</c> if successful, or <c>false</c> if an error occurred.</returns>
-        /// <remarks>
-        /// <para>
-        /// OS X: This function will change the current directory of the application
-        /// to the Contents/Resources subdirectory of the application's bundle, if present.
-        /// </para>
-        /// <para>
-        /// This function must only be called from the main thread.
-        /// </para>
-        /// <para>
-        /// Possible errors include <see cref="ErrorCode.PlatformError" />.
-        /// </para>
-        /// </remarks>
-        public partial bool Init();
-
-        /// <summary>
-        /// <para>
-        /// This function destroys all remaining windows and cursors, restores any modified gamma ramps
-        /// and frees any other allocated resources. Once this function is called,
-        /// you must again call <see cref="Init" /> successfully before you will be able to use most GLFW functions.
-        /// </para>
-        /// <para>
-        /// If GLFW has been successfully initialized, this function should be called before the application exits.
-        /// </para>
-        /// <para>
-        /// If initialization fails, there is no need to call this function,
-        /// as it is called by <see cref="Init" /> before it returns failure.
-        /// </para>
-        /// </summary>
-        /// <remarks>
-        /// <para>
-        /// The contexts of any remaining windows must not be current on any other thread when this function is called.
-        /// </para>
-        /// <para>
-        /// This function may be called before <see cref="Init" />.
-        /// </para>
-        /// <para>
-        /// This function must not be called from a callback.
-        /// </para>
-        /// <para>
-        /// This function must only be called from the main thread.
-        /// </para>
-        /// <para>
-        /// Possible errors include <see cref="ErrorCode.PlatformError" />.
-        /// </para>
-        /// </remarks>
-        public partial void Terminate();
-
-        /// <summary>
-        /// <para>
-        /// This function sets hints for the next initialization of GLFW.
-        /// </para>
-        /// <para>
-        /// The values you set hints to are never reset by GLFW, but they only take effect during initialization.
-        /// </para>
-        /// <para>
-        /// Once GLFW has been initialized,
-        /// any values you set will be ignored until the library is terminated and initialized again.
-        /// </para>
-        /// <para>
-        /// Some hints are platform specific.
-        /// These may be set on any platform but they will only affect their specific platform.
-        /// Other platforms will ignore them. Setting these hints requires no platform specific headers or functions.
-        /// </para>
-        /// </summary>
-        /// <param name="hint">The <see cref="NET.GLFW.InitHint" /> to set.</param>
-        /// <param name="value">The new value of the <see cref="NET.GLFW.InitHint" />.</param>
-        /// <remarks>
-        /// <para>
-        /// This function may be called before <see cref="Init" />.
-        /// </para>
-        /// <para>
-        /// This function must only be called from the main thread.
-        /// </para>
-        /// <para>
-        /// Possible errors include <see cref="ErrorCode.InvalidEnum" /> and <see cref="ErrorCode.InvalidValue" />.
-        /// </para>
-        /// </remarks>
-        public partial void InitHint(InitHint hint, bool value);
-
-        /// <summary>
-        /// <para>
-        /// This function retrieves the major, minor and revision numbers of the GLFW library.
-        /// It is intended for when you are using GLFW
-        /// as a shared library and want to ensure that you are using the minimum required version.
-        /// </para>
-        /// <para>
-        /// Any or all of the version arguments may be <c>out _</c>.
-        /// </para>
-        /// </summary>
-        /// <param name="major">Where to store the major version number, or <c>out _</c>.</param>
-        /// <param name="minor">Where to store the minor version number, or <c>out _</c>.</param>
-        /// <param name="revision">Where to store the revision number, or <c>out _</c>.</param>
-        /// <remarks>
-        /// <para>
-        /// This function may be called before <see cref="Init" />.
-        /// </para>
-        /// <para>
-        /// This function may be called from any thread.
-        /// </para>
-        /// </remarks>
-        public partial void GetVersion(out int major, out int minor, out int revision);
-
-        /// <summary>
-        /// <para>
-        /// This function returns the compile-time generated version string of the GLFW library binary.
-        /// It describes the version, platform, compiler and any platform-specific compile-time options.
-        /// It should not be confused with the OpenGL or OpenGL ES version string, queried with <c>glGetString</c>.
-        /// </para>
-        /// <para>
-        /// Do not use the version string to parse the GLFW library version.
-        /// The <see cref="GetVersion" /> function provides the version of the running library binary in numerical format.
-        /// </para>
-        /// </summary>
-        /// <returns>The ASCII-encoded GLFW version string.</returns>
-        /// <remarks>
-        /// <para>
-        /// This function may be called before <see cref="Init" />.
-        /// </para>
-        /// <para>
-        /// The returned string is static and compile-time generated.
-        /// </para>
-        /// <para>
-        /// This function may be called from any thread.
-        /// </para>
-        /// </remarks>
-        /// <seealso cref="GetVersion" />
-        public partial string GetVersionString();
-
-        /// <summary>
-        /// Use <see cref="GetError(out byte*)"/> instead.
-        /// </summary>
-        /// <param name="description">
-        /// Where to store the error description pointer, or <c>out _</c>"/>.
-        /// This is actually a <see cref="byte"/> pointer.
-        /// </param>
-        /// <returns>The last error code for the calling thread, or <see cref="ErrorCode.NoError" /> (zero).</returns>
-        /// <remarks>
-        /// <para>
-        /// This method has an incorrect parameter type.
-        /// </para>
-        /// <para>
-        /// Will be removed in v2.0.
-        /// </para>
-        /// </remarks>
-        /// <seealso cref="GetError(out byte*)" />
-        [Obsolete("Use GetError(out byte* description) instead.")]
-        public abstract unsafe ErrorCode GetError(out char* description);
-
-        /// <summary>
-        /// <para>
-        /// This function returns and clears the error code of the last error that occurred on the calling thread,
-        /// and optionally a UTF-8 encoded human-readable description of it.
-        /// </para>
-        /// <para>
-        /// If no error has occurred since the last call,
-        /// it returns <see cref="ErrorCode.NoError" /> (zero) and the description pointer is set to <c>null</c>.
-        /// </para>
-        /// </summary>
-        /// <param name="description">Where to store the error description pointer, or <c>out _</c>"/>.</param>
-        /// <returns>The last error code for the calling thread, or <see cref="ErrorCode.NoError" /> (zero).</returns>
-        /// <remarks>
-        /// <para>
-        /// The returned string is allocated and freed by GLFW. You should not free it yourself.
-        /// It is only guaranteed to be valid until the next error occurs or the library is terminated.
-        /// </para>
-        /// <para>
-        /// This function may be called before <see cref="Init" />.
-        /// </para>
-        /// <para>
-        /// This function may be called from any thread.
-        /// </para>
-        /// </remarks>
-        /// <seealso cref="SetErrorCallback" />
-<<<<<<< HEAD
-        public unsafe partial ErrorCode GetError(out char* description);
-=======
-        public abstract unsafe ErrorCode GetError(out byte* description);
->>>>>>> a7da0ff8
-
-        /// <summary>
-        /// <para>
-        /// This function returns an array of handles for all currently connected monitors.
-        /// The primary monitor is always first in the returned array.
-        /// </para>
-        /// <para>
-        /// If no monitors were found, this function returns <c>null</c>.
-        /// </para>
-        /// </summary>
-        /// <param name="count">
-        /// Where to store the number of monitors in the returned array. This is set to zero if an error occurred.
-        /// </param>
-        /// <returns>
-        /// An array of monitor handles, or <c>null</c> if no monitors were found or if an error occurred.
-        /// </returns>
-        /// <remarks>
-        /// <para>
-        /// The returned array is allocated and freed by GLFW. You should not free it yourself.
-        /// It is only guaranteed to be valid until the monitor configuration changes or the library is terminated.
-        /// </para>
-        /// <para>
-        /// This function must only be called from the main thread.
-        /// </para>
-        /// <para>
-        /// Possible errors include <see cref="ErrorCode.NotInitialized" />.
-        /// </para>
-        /// </remarks>
-        /// <seealso cref="GetPrimaryMonitor" />
-        public unsafe partial Monitor** GetMonitors(out int count);
-
-        /// <summary>
-        /// <para>
-        /// This function returns the position, in screen coordinates, of the upper-left corner of the specified monitor.
-        /// </para>
-        /// </summary>
-        /// <param name="monitor">The monitor to query.</param>
-        /// <param name="x">Where to store the monitor x-coordinate, or <c>out _</c>.</param>
-        /// <param name="y">Where to store the monitor y-coordinate, or <c>out _</c>.</param>
-        /// <remarks>
-        /// <para>
-        /// This function must only be called from the main thread.
-        /// </para>
-        /// <para>
-        /// Possible errors include <see cref="ErrorCode.NotInitialized" /> and <see cref="ErrorCode.PlatformError" />.
-        /// </para>
-        /// </remarks>
-        public unsafe partial void GetMonitorPos(Monitor* monitor, out int x, out int y);
-
-        /// <summary>
-        /// <para>
-        /// This function returns the size, in millimetres, of the display area of the specified monitor.
-        /// </para>
-        /// <para>
-        /// Some systems do not provide accurate monitor size information,
-        /// either because the monitor EDID(Extended Display Identification Data) data is incorrect
-        /// or because the driver does not report it accurately.
-        /// </para>
-        /// <para>
-        /// Any or all of the size arguments may be <c>out _</c>.
-        /// If an error occurs, all non-<c>out _</c> size arguments will be set to zero.
-        /// </para>
-        /// </summary>
-        /// <param name="monitor">The monitor to query.</param>
-        /// <param name="width">
-        /// Where to store the width, in millimetres, of the monitor's display area, or <c>out _</c>.
-        /// </param>
-        /// <param name="height">
-        /// Where to store the height, in millimetres, of the monitor's display area, or <c>out _</c>.
-        /// </param>
-        /// <remarks>
-        /// <para>
-        /// Windows: calculates the returned physical size from the current resolution
-        ///          and system DPI instead of querying the monitor EDID data.
-        /// </para>
-        /// <para>
-        /// This function must only be called from the main thread.
-        /// </para>
-        /// <para>
-        /// Possible errors include <see cref="ErrorCode.NotInitialized" />.
-        /// </para>
-        /// </remarks>
-        public unsafe partial void GetMonitorPhysicalSize(Monitor* monitor, out int width, out int height);
-
-        /// <summary>
-        /// <para>
-        /// This function retrieves the content scale for the specified monitor.
-        /// </para>
-        /// <para>
-        /// The content scale is the ratio between the current DPI and the platform's default DPI.
-        /// </para>
-        /// <para>
-        /// If you scale all pixel dimensions by this scale then your content should appear at an appropriate size.
-        /// This is especially important for text and any UI elements.
-        /// </para>
-        /// <para>
-        /// The content scale may depend on both the monitor resolution and pixel density and on user settings.
-        /// It may be very different from the raw DPI calculated from the physical size and current resolution.
-        /// </para>
-        /// </summary>
-        /// <param name="monitor">The monitor to query.</param>
-        /// <param name="xscale">Where to store the x-axis content scale, or <c>out _</c>.</param>
-        /// <param name="yscale">Where to store the y-axis content scale, or <c>out _</c>.</param>
-        // ReSharper disable IdentifierTypo
-        public unsafe partial void GetMonitorContentScale(Monitor* monitor, out float xscale, out float yscale);
-        // ReSharper enable IdentifierTypo
-
-        /// <summary>
-        /// <para>
-        /// This function returns a human-readable name, encoded as UTF-8, of the specified monitor.
-        /// The name typically reflects the make and model of the monitor
-        /// and is not guaranteed to be unique among the connected monitors.
-        /// </para>
-        /// </summary>
-        /// <param name="monitor">The monitor to query.</param>
-        /// <returns>The UTF-8 encoded name of the monitor, or <c>null</c> if an error occurred.</returns>
-        /// <remarks>
-        /// <para>
-        /// The returned string is allocated and freed by GLFW. You should not free it yourself.
-        /// It is valid until the specified monitor is disconnected or the library is terminated.
-        /// </para>
-        /// <para>
-        /// This function must only be called from the main thread.
-        /// </para>
-        /// <para>
-        /// Possible errors include <see cref="ErrorCode.NotInitialized" />.
-        /// </para>
-        /// </remarks>
-        public unsafe partial string GetMonitorName(Monitor* monitor);
-
-        /// <summary>
-        /// <para>
-        /// This function sets the user-defined pointer of the specified monitor.
-        /// The current value is retained until the monitor is disconnected.
-        /// The initial value is <see cref="IntPtr.Zero" />.
-        /// </para>
-        /// <para>
-        /// This function may be called from the monitor callback, even for a monitor that is being disconnected.
-        /// </para>
-        /// </summary>
-        /// <param name="monitor">The monitor whose pointer to set.</param>
-        /// <param name="pointer">The new value.</param>
-        /// <remarks>
-        /// <para>
-        /// This function may be called from any thread. Access is not synchronized.
-        /// </para>
-        /// <para>
-        /// Possible errors include <see cref="ErrorCode.NotInitialized" />.
-        /// </para>
-        /// </remarks>
-        public unsafe partial void SetMonitorUserPointer(Monitor* monitor, IntPtr pointer);
-
-        /// <summary>
-        /// <para>
-        /// This function returns the current value of the user-defined pointer of the specified monitor.
-        /// The initial value is <see cref="IntPtr.Zero" />.
-        /// </para>
-        /// <para>
-        /// This function may be called from the monitor callback, even for a monitor that is being disconnected.
-        /// </para>
-        /// </summary>
-        /// <param name="monitor">The monitor whose pointer to return.</param>
-        /// <returns>The user-defined pointer of the given <paramref name="monitor" />.</returns>
-        /// <remarks>
-        /// <para>
-        /// This function may be called from any thread. Access is not synchronized.
-        /// </para>
-        /// <para>
-        /// Possible errors include <see cref="ErrorCode.NotInitialized" />.
-        /// </para>
-        /// </remarks>
-        public unsafe partial IntPtr GetMonitorUserPointer(Monitor* monitor);
-
-        /// <summary>
-        /// <para>
-        /// This function returns an array of all video modes supported by the specified monitor.
-        /// The returned array is sorted in ascending order, first by color bit depth (the sum of all channel depths)
-        /// and then by resolution area (the product of width and height).
-        /// </para>
-        /// </summary>
-        /// <param name="monitor">The monitor to query.</param>
-        /// <param name="count">
-        /// Where to store the number of video modes in the returned array.
-        /// This is set to zero if an error occurred.
-        /// </param>
-        /// <returns>An array of video modes, or <c>null</c> if an error occurred.</returns>
-        /// <remarks>
-        /// <para>
-        /// The returned array is allocated and freed by GLFW. You should not free it yourself.
-        /// It is valid until the specified monitor is disconnected,
-        /// this function is called again for that monitor, or the library is terminated.
-        /// </para>
-        /// <para>
-        /// This function must only be called from the main thread.
-        /// </para>
-        /// <para>
-        /// Possible errors include <see cref="ErrorCode.NotInitialized" /> and <see cref="ErrorCode.PlatformError" />.
-        /// </para>
-        /// </remarks>
-        /// <seealso cref="GetVideoMode" />
-        public unsafe partial VideoMode* GetVideoModes(Monitor* monitor, out int count);
-
-        /// <summary>
-        /// <para>
-        /// This function generates a 256-element gamma ramp from the specified exponent and then calls
-        /// <see cref="SetGammaRamp" /> with it. The value must be a finite number greater than zero.
-        /// </para>
-        /// </summary>
-        /// <param name="monitor">The monitor whose gamma ramp to set.</param>
-        /// <param name="gamma">The desired exponent.</param>
-        /// <remarks>
-        /// <para>
-        /// This function must only be called from the main thread.
-        /// </para>
-        /// <para>
-        /// Possible errors include <see cref="ErrorCode.NotInitialized" />, <see cref="ErrorCode.InvalidValue" /> and
-        /// <see cref="ErrorCode.PlatformError" />.
-        /// </para>
-        /// </remarks>
-        public unsafe partial void SetGamma(Monitor* monitor, float gamma);
-
-        /// <summary>
-        /// <para>
-        /// This function returns the current gamma ramp of the specified monitor.
-        /// </para>
-        /// </summary>
-        /// <param name="monitor">The monitor to query.</param>
-        /// <returns>The current gamma ramp, or <c>null</c> if an error occurred.</returns>
-        /// <remarks>
-        /// <para>
-        /// The returned structure and its arrays are allocated and freed by GLFW.
-        /// You should not free them yourself. They are valid until the specified monitor is disconnected,
-        /// this function is called again for that monitor or the library is terminated.
-        /// </para>
-        /// <para>
-        /// This function must only be called from the main thread.
-        /// </para>
-        /// <para>
-        /// Possible errors include <see cref="ErrorCode.NotInitialized" /> and <see cref="ErrorCode.PlatformError" />.
-        /// </para>
-        /// </remarks>
-        public unsafe partial GammaRamp* GetGammaRamp(Monitor* monitor);
-
-        /// <summary>
-        /// <para>
-        /// This function sets the current gamma ramp for the specified monitor.
-        /// </para>
-        /// <para>
-        /// The original gamma ramp for that monitor
-        /// is saved by GLFW the first time this function is called and is restored by <see cref="Terminate" />.
-        /// </para>
-        /// </summary>
-        /// <param name="monitor">The monitor whose gamma ramp to set.</param>
-        /// <param name="ramp">The gamma ramp to use.</param>
-        /// <remarks>
-        /// <para>
-        /// Gamma ramp sizes other than 256 are not supported by all platforms or graphics hardware.
-        /// </para>
-        /// <para>
-        /// Windows: The gamma ramp size must be 256.
-        /// </para>
-        /// <para>
-        /// The specified gamma ramp is copied before this function returns.
-        /// </para>
-        /// <para>
-        /// This function must only be called from the main thread.
-        /// </para>
-        /// <para>
-        /// Possible errors include <see cref="ErrorCode.NotInitialized" /> and <see cref="ErrorCode.PlatformError" />.
-        /// </para>
-        /// </remarks>
-        public unsafe partial void SetGammaRamp(Monitor* monitor, ref GammaRamp ramp);
-
-        /// <summary>
-        /// <para>
-        /// This function resets all window hints to their default values.
-        /// </para>
-        /// </summary>
-        /// <remarks>
-        /// <para>
-        /// This function must only be called from the main thread.
-        /// </para>
-        /// </remarks>
-        public partial void DefaultWindowHints();
-
-        /// <summary>
-        /// <para>
-        /// Sets the specified window hint to the desired value.
-        /// </para>
-        /// <para>
-        /// This function sets hints for the next call to @ref glfwCreateWindow.  The
-        /// hints, once set, retain their values until changed by a call to this
-        /// function or <see cref="DefaultWindowHints" />, or until the library is terminated.
-        /// </para>
-        /// <para>
-        /// This function does not check whether the specified hint values are valid.
-        /// If you set hints to invalid values this will instead be reported by the next
-        /// call to <see cref="CreateWindow" />.
-        /// </para>
-        /// <para>
-        /// Some hints are platform specific.  These may be set on any platform but they
-        /// will only affect their specific platform.  Other platforms will ignore them.
-        /// Setting these hints requires no platform specific headers or functions.
-        /// </para>
-        /// </summary>
-        /// <param name="hint">The window hint to set.</param>
-        /// <param name="value">The new value of the set hint.</param>
-        /// <remarks>
-        /// <para>
-        /// Possible errors include <see cref="ErrorCode.NotInitialized" /> <see cref="ErrorCode.InvalidEnum" />.
-        /// </para>
-        /// <para>
-        /// The string is copied before this function returns.
-        /// </para>
-        /// <para>
-        /// This function must only be called from the main thread.
-        /// </para>
-        /// </remarks>
-        public partial void WindowHintString(int hint, string value);
-
-        /// <summary>
-        /// <para>
-        /// This function sets the size limits of the client area of the specified window.
-        /// </para>
-        /// <para>
-        /// If the window is full screen, the size limits only take effect once it is made windowed.
-        /// </para>
-        /// <para>
-        /// If the window is not resizable, this function does nothing.
-        /// </para>
-        /// <para>
-        /// The size limits are applied immediately to a windowed mode window and may cause it to be resized.
-        /// </para>
-        /// <para>
-        /// The maximum dimensions must be greater than or equal to the minimum dimensions
-        /// and all must be greater than or equal to zero.
-        /// </para>
-        /// </summary>
-        /// <param name="window">The window to set limits for.</param>
-        /// <param name="minwidth">
-        /// The minimum width, in screen coordinates, of the client area, or <see cref="Glfw.DontCare" />.
-        /// </param>
-        /// <param name="minheight">
-        /// The minimum height, in screen coordinates, of the client area, or <see cref="Glfw.DontCare" />.
-        /// </param>
-        /// <param name="maxwidth">
-        /// The maximum width, in screen coordinates, of the client area, or <see cref="Glfw.DontCare" />.
-        /// </param>
-        /// <param name="maxheight">
-        /// The maximum height, in screen coordinates, of the client area, or <see cref="Glfw.DontCare" />.
-        /// </param>
-        /// <remarks>
-        /// <para>
-        /// If you set size limits and an aspect ratio that conflict, the results are undefined.
-        /// </para>
-        /// <para>
-        /// This function must only be called from the main thread.
-        /// </para>
-        /// <para>
-        /// Possible errors include <see cref="ErrorCode.NotInitialized" />, <see cref="ErrorCode.InvalidValue" /> and
-        /// <see cref="ErrorCode.PlatformError" />.
-        /// </para>
-        /// </remarks>
-        public unsafe partial void SetWindowSizeLimits
-        (
-            WindowHandle* window,
-            int minwidth,
-            int minheight,
-            int maxwidth,
-            int maxheight
-        );
-
-        /// <summary>
-        /// <para>
-        /// This function sets the required aspect ratio of the client area of the specified window.
-        /// </para>
-        /// <para>
-        /// If the window is full screen, the aspect ratio only takes effect once it is made windowed.
-        /// </para>
-        /// <para>
-        /// If the window is not resizable, this function does nothing.
-        /// </para>
-        /// <para>
-        /// The aspect ratio is specified as a numerator and a denominator and both values must be greater than zero.
-        /// For example, the common 16:9 aspect ratio is specified as 16 and 9, respectively.
-        /// </para>
-        /// <para>
-        /// If the numerator and denominator is set to <see cref="Glfw.DontCare" /> then the aspect ratio limit is disabled.
-        /// </para>
-        /// <para>
-        /// The aspect ratio is applied immediately to a windowed mode window and may cause it to be resized.
-        /// </para>
-        /// </summary>
-        /// <param name="window">The window to set limits for.</param>
-        /// <param name="numer">The numerator of the desired aspect ratio, or <see cref="Glfw.DontCare" />.</param>
-        /// <param name="denom">The denominator of the desired aspect ratio, or <see cref="Glfw.DontCare" />.</param>
-        /// <remarks>
-        /// <para>
-        /// If you set size limits and an aspect ratio that conflict, the results are undefined.
-        /// </para>
-        /// <para>
-        /// This function must only be called from the main thread.
-        /// </para>
-        /// <para>
-        /// Possible errors include <see cref="ErrorCode.NotInitialized" />, <see cref="ErrorCode.InvalidValue" /> and
-        /// <see cref="ErrorCode.PlatformError" />.
-        /// </para>
-        /// </remarks>
-        public unsafe partial void SetWindowAspectRatio(WindowHandle* window, int numer, int denom);
-
-        /// <summary>
-        /// <para>
-        /// This function retrieves the size, in screen coordinates, of each edge of the frame of the specified window.
-        /// </para>
-        /// <para>
-        /// This size includes the title bar, if the window has one.
-        /// The size of the frame may vary depending on the window-related hints used to create it.
-        /// </para>
-        /// <para>
-        /// Because this function retrieves the size of each window frame edge
-        /// and not the offset along a particular coordinate axis, the retrieved values will always be zero or positive.
-        /// </para>
-        /// <para>
-        /// Any or all of the size arguments may be <c>out _</c>.
-        /// If an error occurs, all non-<c>out _</c> size arguments will be set to zero.
-        /// </para>
-        /// </summary>
-        /// <param name="window">The window whose frame size to query.</param>
-        /// <param name="left">
-        /// Where to store the size, in screen coordinates, of the left edge of the window frame, or <c>out _</c>.
-        /// </param>
-        /// <param name="top">
-        /// Where to store the size, in screen coordinates, of the top edge of the window frame, or <c>out _</c>.
-        /// </param>
-        /// <param name="right">
-        /// Where to store the size, in screen coordinates, of the right edge of the window frame, or <c>out _</c>.
-        /// </param>
-        /// <param name="bottom">
-        /// Where to store the size, in screen coordinates, of the bottom edge of the window frame, or <c>out _</c>.
-        /// </param>
-        /// <remarks>
-        /// <para>
-        /// This function must only be called from the main thread.
-        /// </para>
-        /// <para>
-        /// Possible errors include <see cref="ErrorCode.NotInitialized" /> and <see cref="ErrorCode.PlatformError" />.
-        /// </para>
-        /// </remarks>
-        public unsafe partial void GetWindowFrameSize
-        (
-            WindowHandle* window,
-            out int left,
-            out int top,
-            out int right,
-            out int bottom
-        );
-
-        /// <summary>
-        /// <para>
-        /// This function returns the opacity of the window, including any decorations.
-        /// </para>
-        /// <para>
-        /// The opacity (or alpha) value is a positive finite number between zero and one,
-        /// where zero is fully transparent and one is fully opaque.
-        /// </para>
-        /// <para>
-        /// If the system does not support whole window transparency, this function always returns one.
-        /// </para>
-        /// <para>
-        /// The initial opacity value for newly created windows is one.
-        /// </para>
-        /// </summary>
-        /// <param name="window">The window to query.</param>
-        /// <returns>The opacity value of the specified window.</returns>
-        /// <remarks>
-        /// <para>
-        /// This function must only be called from the main thread.
-        /// </para>
-        /// <para>
-        /// Possible errors include <see cref="ErrorCode.NotInitialized" /> and <see cref="ErrorCode.PlatformError" />.
-        /// </para>
-        /// </remarks>
-        /// <seealso cref="SetWindowOpacity" />
-        public unsafe partial float GetWindowOpacity(WindowHandle* window);
-
-        /// <summary>
-        /// <para>
-        /// This function sets the opacity of the window, including any decorations.
-        /// </para>
-        /// <para>
-        /// The opacity (or alpha) value is a positive finite number between zero and one,
-        /// where zero is fully transparent and one is fully opaque.
-        /// </para>
-        /// <para>
-        /// The initial opacity value for newly created windows is one.
-        /// </para>
-        /// <para>
-        /// A window created with framebuffer transparency may not use whole window transparency.
-        /// The results of doing this are undefined.
-        /// </para>
-        /// </summary>
-        /// <param name="window">The window to set the opacity for.</param>
-        /// <param name="opacity">The desired opacity of the specified window.</param>
-        /// <remarks>
-        /// <para>
-        /// This function must only be called from the main thread.
-        /// </para>
-        /// <para>
-        /// Possible errors include <see cref="ErrorCode.NotInitialized" /> and <see cref="ErrorCode.PlatformError" />.
-        /// </para>
-        /// </remarks>
-        /// <seealso cref="GetWindowOpacity" />
-        public unsafe partial void SetWindowOpacity(WindowHandle* window, float opacity);
-
-        /// <summary>
-        /// <para>
-        /// This function requests user attention to the specified window.
-        /// On platforms where this is not supported, attention is requested to the application as a whole.
-        /// </para>
-        /// <para>
-        /// Once the user has given attention, usually by focusing the window or application,
-        /// the system will end the request automatically.
-        /// </para>
-        /// </summary>
-        /// <param name="window">The window to request attention to.</param>
-        /// <remarks>
-        /// <para>
-        /// macOS: Attention is requested to the application as a whole, not the specific window.
-        /// </para>
-        /// <para>
-        /// This function must only be called from the main thread.
-        /// </para>
-        /// <para>
-        /// Possible errors include <see cref="ErrorCode.NotInitialized" /> and <see cref="ErrorCode.PlatformError" />.
-        /// </para>
-        /// </remarks>
-        public unsafe partial void RequestWindowAttention(WindowHandle* window);
-
-        /// <summary>
-        /// <para>
-        /// This function sets the value of an attribute of the specified window.
-        /// </para>
-        /// <para>
-        /// The supported attributes are <see cref="WindowAttributeSetter.Decorated" />,
-        /// <see cref="WindowAttributeSetter.Resizable" />, <see cref="WindowAttributeSetter.Floating" />,
-        /// <see cref="WindowAttributeSetter.AutoIconify" /> and <see cref="WindowAttributeSetter.FocusOnShow" />.
-        /// </para>
-        /// <para>
-        /// Some of these attributes are ignored for full screen windows.
-        /// The new value will take effect if the window is later made windowed.
-        /// </para>
-        /// <para>
-        /// Some of these attributes are ignored for windowed mode windows.
-        /// The new value will take effect if the window is later made full screen.
-        /// </para>
-        /// </summary>
-        /// <param name="window">The window to set the attribute for.</param>
-        /// <param name="attrib">A supported window attribute.</param>
-        /// <param name="value"><c>true</c> or <c>false</c>.</param>
-        /// <remarks>
-        /// <para>
-        /// Calling <see cref="GetWindowAttrib" /> will always return the latest value,
-        /// even if that value is ignored by the current mode of the window.
-        /// </para>
-        /// <para>
-        /// This function must only be called from the main thread.
-        /// </para>
-        /// <para>
-        /// Possible errors include <see cref="ErrorCode.NotInitialized" />, <see cref="ErrorCode.InvalidEnum" />,
-        /// <see cref="ErrorCode.InvalidValue" /> and <see cref="ErrorCode.PlatformError" />.
-        /// </para>
-        /// </remarks>
-        public unsafe partial void SetWindowAttrib(WindowHandle* window, WindowAttributeSetter attrib, bool value);
-
-        /// <summary>
-        /// <para>
-        /// This function returns whether raw mouse motion is supported on the current system.
-        /// This status does not change after GLFW has been initialized so you only need to check this once.
-        /// If you attempt to enable raw motion on a system that does not support it,
-        /// <see cref="ErrorCode.PlatformError" /> will be emitted.
-        /// </para>
-        /// <para>
-        /// Raw mouse motion is closer to the actual motion of the mouse across a surface.
-        /// It is not affected by the scaling and acceleration applied to the motion of the desktop cursor.
-        /// That processing is suitable for a cursor while raw motion is better for controlling for example a 3D camera.
-        /// Because of this, raw mouse motion is only provided when the cursor is disabled.
-        /// </para>
-        /// </summary>
-        /// <returns>
-        /// <c>true</c> if raw mouse motion is supported on the current machine, or <c>false</c> otherwise.
-        /// </returns>
-        /// <remarks>
-        /// <para>
-        /// This function must only be called from the main thread.
-        /// </para>
-        /// <para>
-        /// Possible errors include <see cref="ErrorCode.NotInitialized" />.
-        /// </para>
-        /// </remarks>
-        public partial bool RawMouseMotionSupported();
-
-        /// <summary>
-        /// <para>
-        /// This function returns the name of the specified printable key, encoded as UTF-8.
-        /// This is typically the character that key would produce without any modifier keys,
-        /// intended for displaying key bindings to the user.
-        /// </para>
-        /// <para>
-        /// For dead keys, it is typically the diacritic it would add to a character.
-        /// </para>
-        /// <para>
-        /// Do not use this function for text input.
-        /// You will break text input for many languages even if it happens to work for yours.
-        /// </para>
-        /// <para>
-        /// If the key is <see cref="Keys.Unknown" />, the scancode is used to identify the key, otherwise the scancode is ignored.
-        /// If you specify a non-printable key, or <see cref="Keys.Unknown" /> and a scancode that maps to a non-printable key,
-        /// this function returns <c>null</c> but does not emit an error.
-        /// </para>
-        /// <para>
-        /// This behavior allows you to always pass in the arguments in the key callback without modification.
-        /// </para>
-        /// <para>
-        /// The printable keys are:
-        /// <list type="">
-        /// <item>
-        /// <term>
-        /// <see cref="Keys.Apostrophe" />
-        /// </term>
-        /// </item>
-        /// <item>
-        /// <term>
-        /// <see cref="Keys.Comma" />
-        /// </term>
-        /// </item>
-        /// <item>
-        /// <term>
-        /// <see cref="Keys.Minus" />
-        /// </term>
-        /// </item>
-        /// <item>
-        /// <term>
-        /// <see cref="Keys.Period" />
-        /// </term>
-        /// </item>
-        /// <item>
-        /// <term>
-        /// <see cref="Keys.Slash" />
-        /// </term>
-        /// </item>
-        /// <item>
-        /// <term>
-        /// <see cref="Keys.Semicolon" />
-        /// </term>
-        /// </item>
-        /// <item>
-        /// <term>
-        /// <see cref="Keys.Equal" />
-        /// </term>
-        /// </item>
-        /// <item>
-        /// <term>
-        /// <see cref="Keys.LeftBracket" />
-        /// </term>
-        /// </item>
-        /// <item>
-        /// <term>
-        /// <see cref="Keys.RightBracket" />
-        /// </term>
-        /// </item>
-        /// <item>
-        /// <term>
-        /// <see cref="Keys.BackSlash" />
-        /// </term>
-        /// </item>
-        /// <item>
-        /// <term>
-        /// <see cref="Keys.World1" />
-        /// </term>
-        /// </item>
-        /// <item>
-        /// <term>
-        /// <see cref="Keys.World2" />
-        /// </term>
-        /// </item>
-        /// <item>
-        /// <term><see cref="Keys.Number0" /> to <see cref="Keys.Number9" /></term>
-        /// </item>
-        /// <item>
-        /// <term><see cref="Keys.A" /> to <see cref="Keys.Z" /></term>
-        /// </item>
-        /// <item>
-        /// <term><see cref="Keys.Keypad0" /> to <see cref="Keys.Keypad9" /></term>
-        /// </item>
-        /// <item>
-        /// <term>
-        /// <see cref="Keys.KeypadDecimal" />
-        /// </term>
-        /// </item>
-        /// <item>
-        /// <term>
-        /// <see cref="Keys.KeypadDivide" />
-        /// </term>
-        /// </item>
-        /// <item>
-        /// <term>
-        /// <see cref="Keys.KeypadMultiply" />
-        /// </term>
-        /// </item>
-        /// <item>
-        /// <term>
-        /// <see cref="Keys.KeypadSubtract" />
-        /// </term>
-        /// </item>
-        /// <item>
-        /// <term>
-        /// <see cref="Keys.KeypadAdd" />
-        /// </term>
-        /// </item>
-        /// <item>
-        /// <term>
-        /// <see cref="Keys.KeypadEqual" />
-        /// </term>
-        /// </item>
-        /// </list>
-        /// </para>
-        /// <para>
-        /// Names for printable keys depend on keyboard layout,
-        /// while names for non-printable keys are the same across layouts but depend on the application language
-        /// and should be localized along with other user interface text.
-        /// </para>
-        /// </summary>
-        /// <param name="key">The key to query, or <see cref="Keys.Unknown" />.</param>
-        /// <param name="scancode">The scancode of the key to query.</param>
-        /// <returns>The UTF-8 encoded, layout-specific name of the key, or <c>null</c>.</returns>
-        /// <remarks>
-        /// <para>
-        /// The returned string is allocated and freed by GLFW. You should not free it yourself.
-        /// It is valid until the next call to <see cref="GetKeyName" />, or until the library is terminated.
-        /// </para>
-        /// <para>
-        /// This function must only be called from the main thread.
-        /// </para>
-        /// <para>
-        /// Possible errors include <see cref="ErrorCode.NotInitialized" /> and <see cref="ErrorCode.PlatformError" />.
-        /// </para>
-        /// </remarks>
-        public partial string GetKeyName(int key, int scancode);
-
-        /// <summary>
-        /// <para>
-        /// This function returns the platform-specific scancode of the specified key.
-        /// </para>
-        /// <para>
-        /// If the key is <see cref="Keys.Unknown" /> or does not exist on the keyboard this method will return -1.
-        /// </para>
-        /// </summary>
-        /// <param name="key">Any named key.</param>
-        /// <returns>The platform-specific scancode for the key, or -1 if an error occurred.</returns>
-        /// <remarks>
-        /// <para>
-        /// This function may be called from any thread.
-        /// </para>
-        /// <para>
-        /// Possible errors include <see cref="ErrorCode.NotInitialized" />, <see cref="ErrorCode.InvalidEnum" /> and
-        /// <see cref="ErrorCode.PlatformError" />.
-        /// </para>
-        /// </remarks>
-        public partial int GetKeyScancode(int key);
-
-        /// <summary>
-        /// <para>
-        /// This function returns the last state reported for the specified key to the specified window.
-        /// The returned state is one of <see cref="InputAction.Press" /> or <see cref="InputAction.Release" />.
-        /// The higher-level action <see cref="InputAction.Repeat" /> is only reported to the key callback.
-        /// </para>
-        /// <para>
-        /// If the <see cref="StickyAttributes.StickyKeys" /> input mode is enabled, this function returns
-        /// <see cref="InputAction.Press" /> the first time you call it for a key that was pressed,
-        /// even if that key has already been released.
-        /// </para>
-        /// <para>
-        /// The key functions deal with physical keys,
-        /// with key tokens named after their use on the standard US keyboard layout.
-        /// If you want to input text, use the Unicode character callback instead.
-        /// </para>
-        /// <para>
-        /// The modifier key bit masks are not key tokens and cannot be used with this function.
-        /// </para>
-        /// <para>
-        /// Do not use this function to implement text input.
-        /// </para>
-        /// </summary>
-        /// <param name="window">The desired window.</param>
-        /// <param name="key">
-        /// The desired keyboard key. <see cref="Keys.Unknown" /> is not a valid key for this function.
-        /// </param>
-        /// <returns>One of <see cref="InputAction.Press" /> or <see cref="InputAction.Release" />.</returns>
-        /// <remarks>
-        /// <para>
-        /// This function must only be called from the main thread.
-        /// </para>
-        /// <para>
-        /// Possible errors include <see cref="ErrorCode.NotInitialized" /> and <see cref="ErrorCode.InvalidEnum" />.
-        /// </para>
-        /// </remarks>
-        public unsafe partial int GetKey(WindowHandle* window, Keys key);
-
-        /// <summary>
-        /// <para>
-        /// This function returns the last state reported for the specified mouse button to the specified window.
-        /// The returned state is one of <see cref="InputAction.Press" /> or <see cref="InputAction.Release" />.
-        /// </para>
-        /// <para>
-        /// If the <see cref="StickyAttributes.StickyMouseButtons" /> input mode is enabled, this function returns
-        /// <see cref="InputAction.Press" /> the first time you call it for a mouse button that was pressed,
-        /// even if that mouse button has already been released.
-        /// </para>
-        /// </summary>
-        /// <param name="window">The desired window.</param>
-        /// <param name="button">The desired mouse button.</param>
-        /// <returns>One of <see cref="InputAction.Press" /> or <see cref="InputAction.Release" />.</returns>
-        /// <remarks>
-        /// <para>
-        /// This function must only be called from the main thread.
-        /// </para>
-        /// <para>
-        /// Possible errors include <see cref="ErrorCode.NotInitialized" /> and <see cref="ErrorCode.InvalidEnum" />.
-        /// </para>
-        /// </remarks>
-        public unsafe partial int GetMouseButton(WindowHandle* window, int button);
-
-        /// <summary>
-        /// <para>
-        /// This function returns the position of the cursor,
-        /// in screen coordinates, relative to the upper-left corner of the client area of the specified window.
-        /// </para>
-        /// <para>
-        /// If the cursor is disabled (with <see cref="CursorModeValue.CursorDisabled" />) then the cursor position
-        /// is unbounded and limited only by the minimum and maximum values of a double.
-        /// </para>
-        /// <para>
-        /// The coordinate can be converted to their integer equivalents with the floor function.
-        /// Casting directly to an integer type works for positive coordinates, but fails for negative ones.
-        /// </para>
-        /// <para>
-        /// Any or all of the position arguments may be <c>out _</c>.
-        /// If an error occurs, all non-<c>out _</c> position arguments will be set to zero.
-        /// </para>
-        /// </summary>
-        /// <param name="window">The desired window.</param>
-        /// <param name="xpos">
-        /// Where to store the cursor x-coordinate, relative to the left edge of the client area, or <c>out _</c>.
-        /// </param>
-        /// <param name="ypos">
-        /// Where to store the cursor y-coordinate, relative to the to top edge of the client area, or <c>out _</c>.
-        /// </param>
-        /// <remarks>
-        /// <para>
-        /// This function must only be called from the main thread.
-        /// </para>
-        /// <para>
-        /// Possible errors include <see cref="ErrorCode.NotInitialized" /> and <see cref="ErrorCode.PlatformError" />.
-        /// </para>
-        /// </remarks>
-        public unsafe partial void GetCursorPos(WindowHandle* window, out double xpos, out double ypos);
-
-        /// <summary>
-        /// <para>
-        /// This function sets the position, in screen coordinates,
-        /// of the cursor relative to the upper-left corner of the client area of the specified window.
-        /// </para>
-        /// <para>
-        /// The window must have input focus.
-        /// If the window does not have input focus when this function is called, it fails silently.
-        /// </para>
-        /// <para>
-        /// Do not use this function to implement things like camera controls.
-        /// GLFW already provides the <see cref="CursorModeValue.CursorDisabled" /> cursor mode that hides the cursor,
-        /// transparently re-centers it and provides unconstrained cursor motion.
-        /// See <see cref="SetInputMode(WindowHandle*,CursorStateAttribute,CursorModeValue)" /> for more information.
-        /// </para>
-        /// <para>
-        /// If the cursor mode is <see cref="CursorModeValue.CursorDisabled" /> then the cursor position is unconstrained
-        /// and limited only by the minimum and maximum values of a double.
-        /// </para>
-        /// </summary>
-        /// <param name="window">The desired window.</param>
-        /// <param name="xpos">The desired x-coordinate, relative to the left edge of the client area.</param>
-        /// <param name="ypos">The desired y-coordinate, relative to the top edge of the client area.</param>
-        /// <remarks>
-        /// <para>
-        /// Wayland: This function will only work when the cursor mode is <see cref="CursorModeValue.CursorDisabled" />,
-        ///          otherwise it will do nothing.
-        /// </para>
-        /// <para>
-        /// This function must only be called from the main thread.
-        /// </para>
-        /// <para>
-        /// Possible errors include <see cref="ErrorCode.NotInitialized" /> and <see cref="ErrorCode.PlatformError" />.
-        /// </para>
-        /// </remarks>
-        // ReSharper disable IdentifierTypo
-        public unsafe partial void SetCursorPos(WindowHandle* window, double xpos, double ypos);
-        // ReSharper restore IdentifierTypo
-
-        /// <summary>
-        /// <para>
-        /// Creates a new custom cursor image that can be set for a window with <see cref="SetCursor" />.
-        /// </para>
-        /// <para>
-        /// The cursor can be destroyed with <see cref="DestroyCursor" />.
-        /// Any remaining cursors are destroyed by <see cref="Terminate" />.
-        /// </para>
-        /// <para>
-        /// The pixels are 32-bit, little-endian, non-premultiplied RGBA,
-        /// i.e. eight bits per channel with the red channel first.
-        /// They are arranged canonically as packed sequential rows, starting from the top-left corner.
-        /// </para>
-        /// <para>
-        /// The cursor hotspot is specified in pixels, relative to the upper-left corner of the cursor image.
-        /// Like all other coordinate systems in GLFW, the X-axis points to the right and the Y-axis points down.
-        /// </para>
-        /// </summary>
-        /// <param name="image">The desired cursor image.</param>
-        /// <param name="xhot">The desired x-coordinate, in pixels, of the cursor hotspot.</param>
-        /// <param name="yhot">The desired y-coordinate, in pixels, of the cursor hotspot.</param>
-        /// <returns>The handle of the created cursor, or <c>null</c> if an error occurred.</returns>
-        /// <remarks>
-        /// <para>
-        /// The specified image data is copied before this function returns.
-        /// </para>
-        /// <para>
-        /// This function must only be called from the main thread.
-        /// </para>
-        /// <para>
-        /// Possible errors include <see cref="ErrorCode.NotInitialized" /> and <see cref="ErrorCode.PlatformError" />.
-        /// </para>
-        /// </remarks>
-        // ReSharper disable IdentifierTypo
-        public unsafe partial Cursor* CreateCursor(Image* image, int xhot, int yhot);
-        // ReSharper restore IdentifierTypo
-
-        /// <summary>
-        /// <para>
-        /// Returns a cursor with a standard shape, that can be set for a window with <see cref="SetCursor" />.
-        /// </para>
-        /// </summary>
-        /// <param name="shape">One of the standard shapes.</param>
-        /// <returns>A new cursor ready to use or <c>null</c> if an error occurred.</returns>
-        /// <remarks>
-        /// <para>
-        /// This function must only be called from the main thread.
-        /// </para>
-        /// <para>
-        /// Possible errors include <see cref="ErrorCode.NotInitialized" />, <see cref="ErrorCode.InvalidEnum" /> and
-        /// <see cref="ErrorCode.PlatformError" />.
-        /// </para>
-        /// </remarks>
-        public unsafe partial Cursor* CreateStandardCursor(CursorShape shape);
-
-        /// <summary>
-        /// <para>
-        /// This function destroys a cursor previously created with <see cref="CreateCursor" />.
-        /// Any remaining cursors will be destroyed by <see cref="Terminate" />.
-        /// </para>
-        /// <para>
-        /// If the specified cursor is current for any window, that window will be reverted to the default cursor.
-        /// This does not affect the cursor mode.
-        /// </para>
-        /// </summary>
-        /// <param name="cursor">The cursor object to destroy.</param>
-        /// <remarks>
-        /// <para>
-        /// This function must not be called from a callback.
-        /// </para>
-        /// <para>
-        /// This function must only be called from the main thread.
-        /// </para>
-        /// <para>
-        /// Possible errors include <see cref="ErrorCode.NotInitialized" /> and <see cref="ErrorCode.PlatformError" />.
-        /// </para>
-        /// </remarks>
-        public unsafe partial void DestroyCursor(Cursor* cursor);
-
-        /// <summary>
-        /// <para>
-        /// This function sets the cursor image to be used when the cursor is over the client area
-        /// of the specified window.
-        /// </para>
-        /// <para>
-        /// The set cursor will only be visible
-        /// when the cursor mode of the window is <see cref="CursorModeValue.CursorNormal" />.
-        /// </para>
-        /// <para>
-        /// On some platforms, the set cursor may not be visible unless the window also has input focus.
-        /// </para>
-        /// </summary>
-        /// <param name="window">The window to set the cursor for.</param>
-        /// <param name="cursor">The cursor to set, or <c>null</c> to switch back to the default arrow cursor.</param>
-        /// <remarks>
-        /// <para>
-        /// This function must only be called from the main thread.
-        /// </para>
-        /// <para>
-        /// Possible errors include <see cref="ErrorCode.NotInitialized" /> and <see cref="ErrorCode.PlatformError" />.
-        /// </para>
-        /// </remarks>
-        public unsafe partial void SetCursor(WindowHandle* window, Cursor* cursor);
-
-        /// <summary>
-        /// <para>
-        /// This function returns whether the specified joystick is present.
-        /// </para>
-        /// <para>
-        /// There is no need to call this function before other functions that accept a joystick ID,
-        /// as they all check for presence before performing any other work.
-        /// </para>
-        /// </summary>
-        /// <param name="jid">The joystick to query.</param>
-        /// <returns><c>true</c> if the joystick is present, or <c>false</c> otherwise.</returns>
-        /// <remarks>
-        /// <para>
-        /// This function must only be called from the main thread.
-        /// </para>
-        /// <para>
-        /// Possible errors include <see cref="ErrorCode.NotInitialized" />, <see cref="ErrorCode.InvalidEnum" /> and
-        /// <see cref="ErrorCode.PlatformError" />.
-        /// </para>
-        /// </remarks>
-        public partial bool JoystickPresent(int jid);
-
-        /// <summary>
-        /// <para>
-        /// This function returns the values of all axes of the specified joystick.
-        /// Each element in the array is a value between -1.0 and 1.0.
-        /// </para>
-        /// <para>
-        /// If the specified joystick is not present
-        /// this function will return <c>null</c> but will not generate an error.
-        /// This can be used instead of first calling <see cref="JoystickPresent" />.
-        /// </para>
-        /// </summary>
-        /// <param name="jid">The joystick to query.</param>
-        /// <param name="count">
-        /// Where to store the number of axis values in the returned array.
-        /// This is set to zero if the joystick is not present or an error occurred.
-        /// </param>
-        /// <returns>
-        /// An array of axis values, or <c>null</c> if the joystick is not present or an error occurred.
-        /// </returns>
-        /// <remarks>
-        /// <para>
-        /// The returned array is allocated and freed by GLFW.
-        /// You should not free it yourself.
-        /// It is valid until the specified joystick is disconnected or the library is terminated.
-        /// </para>
-        /// <para>
-        /// This function must only be called from the main thread.
-        /// </para>
-        /// <para>
-        /// Possible errors include <see cref="ErrorCode.NotInitialized" />, <see cref="ErrorCode.InvalidEnum" /> and
-        /// <see cref="ErrorCode.PlatformError" />.
-        /// </para>
-        /// </remarks>
-        public unsafe partial float* GetJoystickAxes(int jid, out int count);
-
-        /// <summary>
-        /// <para>
-        /// This function returns the state of all buttons of the specified joystick.
-        /// Each element in the array is either <see cref="InputAction.Press" /> or <see cref="InputAction.Release" />.
-        /// </para>
-        /// <para>
-        /// For backward compatibility with earlier versions that did not have <see cref="GetJoystickHats" />,
-        /// the button array also includes all hats, each represented as four buttons.
-        /// </para>
-        /// <para>
-        /// The hats are in the same order as returned by <see cref="GetJoystickHats" /> and are in the order
-        /// up, right, down and left.
-        /// </para>
-        /// <para>
-        /// To disable these extra buttons, set the <see cref="NET.GLFW.InitHint.JoystickHatButtons" />
-        /// init hint before initialization.
-        /// </para>
-        /// <para>
-        /// If the specified joystick is not present this function will return <c>null</c> but will not generate an error.
-        /// This can be used instead of first calling <see cref="JoystickPresent" />.
-        /// </para>
-        /// </summary>
-        /// <param name="jid">The joystick to query.</param>
-        /// <param name="count">
-        /// Where to store the number of button states in the returned array.
-        /// This is set to zero if the joystick is not present or an error occurred.
-        /// </param>
-        /// <returns>
-        /// An array of button states, or <c>null</c> if the joystick is not present or an error occurred.
-        /// </returns>
-        /// <remarks>
-        /// <para>
-        /// The returned array is allocated and freed by GLFW. You should not free it yourself.
-        /// It is valid until the specified joystick is disconnected or the library is terminated.
-        /// </para>
-        /// <para>
-        /// This function must only be called from the main thread.
-        /// </para>
-        /// <para>
-        /// Possible errors include <see cref="ErrorCode.NotInitialized" />, <see cref="ErrorCode.InvalidEnum" /> and
-        /// <see cref="ErrorCode.PlatformError" />.
-        /// </para>
-        /// </remarks>
-        public unsafe partial byte* GetJoystickButtons(int jid, out int count);
-
-        /// <summary>
-        /// <para>
-        /// This function returns the state of all hats of the specified joystick.
-        /// Each element in the array is one of the <see cref="JoystickHats" />.
-        /// </para>
-        /// <para>
-        /// The diagonal directions are bitwise combinations of the primary (up, right, down and left) directions
-        /// and you can test for these individually by ANDing it with the corresponding direction.
-        /// <code>
-        /// if (hats[2].HasFlag(JoystickHats.Right))
-        /// {
-        ///    // State of hat 2 could be right-up, right or right-down
-        /// }
-        /// </code>
-        /// </para>
-        /// <para>
-        /// If the specified joystick is not present, this function will return NULL but will not generate an error.
-        /// This can be used instead of first calling <see cref="JoystickPresent" />.
-        /// </para>
-        /// </summary>
-        /// <param name="jid">The joystick to query.</param>
-        /// <param name="count">
-        /// Where to store the number of hat states in the returned array.
-        /// This is set to zero if the joystick is not present or an error occurred.
-        /// </param>
-        /// <returns>
-        /// An array of hat states, or <c>null</c> if the joystick is not present or an error occurred.
-        /// </returns>
-        /// <remarks>
-        /// <para>
-        /// The returned array is allocated and freed by GLFW. You should not free it yourself
-        /// It is valid until the specified joystick is disconnected,
-        /// this function is called again for that joystick or the library is terminated.
-        /// </para>
-        /// <para>
-        /// This function must only be called from the main thread.
-        /// </para>
-        /// <para>
-        /// Possible errors include <see cref="ErrorCode.NotInitialized" />, <see cref="ErrorCode.InvalidEnum" /> and
-        /// <see cref="ErrorCode.PlatformError" />.
-        /// </para>
-        /// </remarks>
-        public unsafe partial JoystickHats* GetJoystickHats(int jid, out int count);
-
-        /// <summary>
-        /// <para>
-        /// This function returns the name, encoded as UTF-8, of the specified joystick.
-        /// </para>
-        /// <para>
-        /// If the specified joystick is not present this function will return <c>null</c> but will not generate an error.
-        /// This can be used instead of first calling <see cref="JoystickPresent" />.
-        /// </para>
-        /// </summary>
-        /// <param name="jid">The joystick to query.</param>
-        /// <returns>
-        /// The UTF-8 encoded name of the joystick, or <c>null</c> if the joystick is not present or an error occurred.
-        /// </returns>
-        /// <remarks>
-        /// <para>
-        /// The returned string is allocated and freed by GLFW. You should not free it yourself.
-        /// It is valid until the specified joystick is disconnected or the library is terminated.
-        /// </para>
-        /// <para>
-        /// This function must only be called from the main thread.
-        /// </para>
-        /// <para>
-        /// Possible errors include <see cref="ErrorCode.NotInitialized" />, <see cref="ErrorCode.InvalidEnum" /> and
-        /// <see cref="ErrorCode.PlatformError" />.
-        /// </para>
-        /// </remarks>
-        public partial string GetJoystickName(int jid);
-
-        /// <summary>
-        /// <para>
-        /// This function returns the SDL compatible GUID, as a UTF-8 encoded hexadecimal string,
-        /// of the specified joystick.
-        /// The returned string is allocated and freed by GLFW. You should not free it yourself.
-        /// </para>
-        /// <para>
-        /// The GUID is what connects a joystick to a gamepad mapping.
-        /// A connected joystick will always have a GUID even if there is no gamepad mapping assigned to it.
-        /// </para>
-        /// <para>
-        /// If the specified joystick is not present this function will return <c>null</c> but will not generate an error.
-        /// This can be used instead of first calling <see cref="JoystickPresent" />.
-        /// </para>
-        /// <para>
-        /// The GUID uses the format introduced in SDL 2.0.5.
-        /// This GUID tries to uniquely identify the make and model of a joystick but does not identify a specific unit,
-        /// e.g. all wired Xbox 360 controllers will have the same GUID on that platform.
-        /// The GUID for a unit may vary between platforms
-        /// depending on what hardware information the platform specific APIs provide.
-        /// </para>
-        /// </summary>
-        /// <param name="jid">The joystick to query.</param>
-        /// <returns>
-        /// The UTF-8 encoded GUID of the joystick, or <c>null</c> if the joystick is not present or an error occurred.
-        /// </returns>
-        /// <remarks>
-        /// <para>
-        /// The returned string is allocated and freed by GLFW. You should not free it yourself.
-        /// It is valid until the specified joystick is disconnected or the library is terminated.
-        /// </para>
-        /// <para>
-        /// This function must only be called from the main thread.
-        /// </para>
-        /// <para>
-        /// Possible errors include <see cref="ErrorCode.NotInitialized" />, <see cref="ErrorCode.InvalidEnum" /> and
-        /// <see cref="ErrorCode.PlatformError" />.
-        /// </para>
-        /// </remarks>
-        public partial string GetJoystickGUID(int jid);
-
-        /// <summary>
-        /// <para>
-        /// This function sets the user-defined pointer of the specified joystick.
-        /// The current value is retained until the joystick is disconnected.
-        /// The initial value is <see cref="IntPtr.Zero" />.
-        /// </para>
-        /// <para>
-        /// This function may be called from the joystick callback, even for a joystick that is being disconnected.
-        /// </para>
-        /// </summary>
-        /// <param name="jid">The joystick whose pointer to set.</param>
-        /// <param name="ptr">The new value.</param>
-        /// <remarks>
-        /// <para>
-        /// This function may be called from any thread. Access is not synchronized.
-        /// </para>
-        /// <para>
-        /// Possible errors include <see cref="ErrorCode.NotInitialized" />.
-        /// </para>
-        /// </remarks>
-        public partial void SetJoystickUserPointer(int jid, IntPtr ptr);
-
-        /// <summary>
-        /// <para>
-        /// This function returns the current value of the user-defined pointer of the specified joystick.
-        /// The initial value is <see cref="IntPtr.Zero" />.
-        /// </para>
-        /// <para>
-        /// This function may be called from the joystick callback, even for a joystick that is being disconnected.
-        /// </para>
-        /// </summary>
-        /// <param name="jid">The joystick whose pointer to return.</param>
-        /// <returns>The user-defined pointer of the given <paramref name="jid" />.</returns>
-        /// <remarks>
-        /// <para>
-        /// This function may be called from any thread. Access is not synchronized.
-        /// </para>
-        /// <para>
-        /// Possible errors include <see cref="ErrorCode.NotInitialized" />.
-        /// </para>
-        /// </remarks>
-        public partial IntPtr GetJoystickUserPointer(int jid);
-
-        /// <summary>
-        /// <para>
-        /// This function returns whether the specified joystick is both present and has a gamepad mapping.
-        /// </para>
-        /// <para>
-        /// If the specified joystick is present but does not have a gamepad mapping
-        /// this function will return <c>false</c> but will not generate an error.
-        /// </para>
-        /// </summary>
-        /// <param name="jid">The joystick to query.</param>
-        /// <returns>
-        /// <c>true</c> if a joystick is both present and has a gamepad mapping, or <c>false</c> otherwise.
-        /// </returns>
-        /// <remarks>
-        /// <para>
-        /// Call <see cref="JoystickPresent" /> to check if a joystick is present regardless of whether it has a mapping.
-        /// </para>
-        /// <para>
-        /// This function must only be called from the main thread.
-        /// </para>
-        /// <para>
-        /// Possible errors include <see cref="ErrorCode.NotInitialized" /> and <see cref="ErrorCode.InvalidEnum" />.
-        /// </para>
-        /// </remarks>
-        /// <seealso cref="GetGamepadState" />
-        public partial bool JoystickIsGamepad(int jid);
-
-        /// <summary>
-        /// <para>
-        /// This function parses the specified ASCII encoded string
-        /// and updates the internal list with any gamepad mappings it finds.
-        /// </para>
-        /// <para>
-        /// This string may contain either a single gamepad mapping or many mappings separated by newlines.
-        /// </para>
-        /// <para>
-        /// The parser supports the full format of the gamecontrollerdb.txt source file
-        /// including empty lines and comments.
-        /// </para>
-        /// <para>
-        /// See <a href="https://www.glfw.org/docs/3.3/input_guide.html#gamepad_mapping">Gamepad mappings</a>
-        /// for a description of the format.
-        /// </para>
-        /// <para>
-        /// If there is already a gamepad mapping for a given GUID in the internal list, it will be replaced by the one passed to
-        /// this function. If the library is terminated and re-initialized the internal list will revert to the built-in default.
-        /// </para>
-        /// </summary>
-        /// <param name="newMapping">The string containing the gamepad mappings.</param>
-        /// <returns><c>true</c> if successful, or <c>false</c> if an error occurred.</returns>
-        /// <remarks>
-        /// <para>
-        /// This function must only be called from the main thread.
-        /// </para>
-        /// <para>
-        /// Possible errors include <see cref="ErrorCode.NotInitialized" /> and <see cref="ErrorCode.InvalidValue" />.
-        /// </para>
-        /// </remarks>
-        public partial bool UpdateGamepadMappings(string newMapping);
-
-        /// <summary>
-        /// <para>
-        /// This function returns the human-readable name of the gamepad
-        /// from the gamepad mapping assigned to the specified joystick.
-        /// </para>
-        /// <para>
-        /// If the specified joystick is not present or does not have a gamepad mapping
-        /// this function will return <c>null</c> but will not generate an error.
-        /// </para>
-        /// </summary>
-        /// <param name="jid">The joystick to query.</param>
-        /// <returns>
-        /// The UTF-8 encoded name of the gamepad, or <c>null</c> if the joystick is not present,
-        /// does not have a mapping or an error occurred.
-        /// </returns>
-        /// <remarks>
-        /// <para>
-        /// Call <see cref="JoystickPresent" /> to check whether it is present regardless of whether it has a mapping.
-        /// </para>
-        /// <para>
-        /// The returned string is allocated and freed by GLFW. You should not free it yourself.
-        /// It is valid until the specified joystick is disconnected,
-        /// the gamepad mappings are updated or the library is terminated.
-        /// </para>
-        /// <para>
-        /// This function must only be called from the main thread.
-        /// </para>
-        /// </remarks>
-        public partial string GetGamepadName(int jid);
-
-        /// <summary>
-        /// <para>
-        /// This function retrieves the state of the specified joystick remapped to an Xbox-like gamepad.
-        /// </para>
-        /// <para>
-        /// If the specified joystick is not present or does not have a gamepad mapping
-        /// this function will return <c>false</c> but will not generate an error.
-        /// Call <see cref="JoystickPresent" /> to check whether it is present regardless of whether it has a mapping.
-        /// </para>
-        /// <para>
-        /// The Guide button may not be available for input as it is often hooked by the system or the Steam client.
-        /// </para>
-        /// <para>
-        /// Not all devices have all the buttons or axes provided by <see cref="GamepadState" />.
-        /// Unavailable buttons and axes will always report <see cref="InputAction.Release" /> and 0.0 respectively.
-        /// </para>
-        /// </summary>
-        /// <param name="jid">The joystick to query.</param>
-        /// <param name="state">The gamepad input state of the joystick.</param>
-        /// <returns>
-        /// <c>true</c> if successful, or <c>false</c> if no joystick is connected,
-        /// it has no gamepad mapping or an error occurred.
-        /// </returns>
-        /// <remarks>
-        /// <para>
-        /// This function must only be called from the main thread.
-        /// </para>
-        /// <para>
-        /// Possible errors include <see cref="ErrorCode.NotInitialized" /> and <see cref="ErrorCode.InvalidEnum" />.
-        /// </para>
-        /// </remarks>
-        public partial bool GetGamepadState(int jid, out GamepadState state);
-
-        /// <summary>
-        /// <para>
-        /// This function returns the value of the GLFW timer.
-        /// </para>
-        /// <para>
-        /// Unless the timer has been set using <see cref="SetTime" />,
-        /// the timer measures time elapsed since GLFW was initialized.
-        /// </para>
-        /// <para>
-        /// The resolution of the timer is system dependent, but is usually on the order of a few micro- or nanoseconds.
-        /// It uses the highest-resolution monotonic time source on each supported platform.
-        /// </para>
-        /// </summary>
-        /// <returns>The current value, in seconds, or zero if an error occurred.</returns>
-        /// <remarks>
-        /// <para>
-        /// This function may be called from any thread.
-        /// </para>
-        /// <para>
-        /// Reading and writing of the internal timer offset is not atomic,
-        /// so it needs to be externally synchronized with calls to <see cref="SetTime" />.
-        /// </para>
-        /// <para>
-        /// Possible errors include <see cref="ErrorCode.NotInitialized" />.
-        /// </para>
-        /// </remarks>
-        public partial double GetTime();
-
-        /// <summary>
-        /// <para>
-        /// This function sets the value of the GLFW timer. It then continues to count up from that value.
-        /// The value must be a positive finite number less than or equal to 18446744073.0,
-        /// which is approximately 584.5 years.
-        /// </para>
-        /// </summary>
-        /// <param name="time">The new value, in seconds.</param>
-        /// <remarks>
-        /// <para>
-        /// The upper limit of the timer is calculated as floor((2^64 - 1) / 109) and is due to implementations
-        /// storing nanoseconds in 64 bits. The limit may be increased in the future.
-        /// </para>
-        /// <para>
-        /// This function may be called from any thread.
-        /// Reading and writing of the internal timer offset is not atomic,
-        /// so it needs to be externally synchronized with calls to <see cref="GetTime" />.
-        /// </para>
-        /// <para>
-        /// Possible errors include <see cref="ErrorCode.NotInitialized" /> and <see cref="ErrorCode.InvalidValue" />.
-        /// </para>
-        /// </remarks>
-        public partial void SetTime(double time);
-
-        /// <summary>
-        /// <para>
-        /// This function returns the current value of the raw timer, measured in 1 / frequency seconds.
-        /// To get the frequency, call <see cref="GetTimerFrequency" />.
-        /// </para>
-        /// </summary>
-        /// <returns>The value of the timer, or zero if an error occurred.</returns>
-        /// <remarks>
-        /// <para>
-        /// This function may be called from any thread.
-        /// </para>
-        /// <para>
-        /// Possible errors include <see cref="ErrorCode.NotInitialized" />.
-        /// </para>
-        /// </remarks>
-        public partial long GetTimerValue();
-
-        /// <summary>
-        /// <para>
-        /// This function returns the frequency, in Hz, of the raw timer.
-        /// </para>
-        /// </summary>
-        /// <returns>he frequency of the timer, in Hz, or zero if an error occurred.</returns>
-        /// <remarks>
-        /// <para>
-        /// This function may be called from any thread.
-        /// </para>
-        /// <para>
-        /// Possible errors include <see cref="ErrorCode.NotInitialized" />.
-        /// </para>
-        /// </remarks>
-        public partial long GetTimerFrequency();
-
-        /// <summary>
-        /// <para>
-        /// This function returns the window whose OpenGL or OpenGL ES context is current on the calling thread.
-        /// </para>
-        /// </summary>
-        /// <returns>The window whose context is current, or <c>null</c> if no window's context is current.</returns>
-        /// <remarks>
-        /// <para>
-        /// This function may be called from any thread.
-        /// </para>
-        /// <para>
-        /// Possible errors include <see cref="ErrorCode.NotInitialized" />.
-        /// </para>
-        /// </remarks>
-        public unsafe partial WindowHandle* GetCurrentContext();
-
-        /// <summary>
-        /// <para>
-        /// This function swaps the front and back buffers of the specified window
-        /// when rendering with OpenGL or OpenGL ES.
-        /// </para>
-        /// <para>
-        /// If the swap interval is greater than zero,
-        /// the GPU driver waits the specified number of screen updates before swapping the buffers.
-        /// </para>
-        /// <para>
-        /// The specified window must have an OpenGL or OpenGL ES context.
-        /// Specifying a window without a context will generate a <see cref="ErrorCode.NoWindowContext" /> error.
-        /// </para>
-        /// </summary>
-        /// <param name="window">The window whose buffers to swap.</param>
-        /// <remarks>
-        /// <para>
-        /// EGL: The context of the specified window must be current on the calling thread.
-        /// </para>
-        /// <para>
-        /// This function may be called from any thread.
-        /// </para>
-        /// <para>
-        /// Possible errors include <see cref="ErrorCode.NotInitialized" />, <see cref="ErrorCode.NoWindowContext" /> and
-        /// <see cref="ErrorCode.PlatformError" />.
-        /// </para>
-        /// </remarks>
-        public unsafe partial void SwapBuffers(WindowHandle* window);
-
-        /// <summary>
-        /// <para>
-        /// This function returns whether the specified API extension is supported
-        /// by the current OpenGL or OpenGL ES context.
-        /// It searches both for client API extension and context creation API extensions.
-        /// </para>
-        /// <para>
-        /// A context must be current on the calling thread.
-        /// Calling this function without a current context will cause a <see cref="ErrorCode.NoWindowContext" /> error.
-        /// </para>
-        /// <para>
-        /// As this functions retrieves and searches one or more extension strings each call,
-        /// it is recommended that you cache its results if it is going to be used frequently.
-        /// The extension strings will not change during the lifetime of a context, so there is no danger in doing this.
-        /// </para>
-        /// </summary>
-        /// <param name="extensionName">The ASCII encoded name of the extension.</param>
-        /// <returns><c>true</c> if the extension is available, or <c>false</c> otherwise.</returns>
-        /// <remarks>
-        /// <para>
-        /// This function may be called from any thread.
-        /// </para>
-        /// <para>
-        /// Possible errors include <see cref="ErrorCode.NotInitialized" />, <see cref="ErrorCode.NoContext" />,
-        /// <see cref="ErrorCode.InvalidValue" /> and <see cref="ErrorCode.PlatformError" />.
-        /// </para>
-        /// </remarks>
-        public partial bool ExtensionSupported(string extensionName);
-
-        /// <summary>
-        /// <para>
-        /// This function creates a window and its associated OpenGL or OpenGL ES context.
-        /// Most of the options controlling how the window and its context should be created
-        /// are specified with window hints.
-        /// </para>
-        /// <para>
-        /// Successful creation does not change which context is current.
-        /// Before you can use the newly created context, you need to make it current.
-        /// For information about the share parameter, see
-        /// <a href="">Context object sharing</a>.
-        /// </para>
-        /// <para>
-        /// The created window, framebuffer and context may differ from what you requested,
-        /// as not all parameters and hints are
-        /// <a href="https://www.glfw.org/docs/latest/window_guide.html#window_hints_hard">hard constraints</a>.
-        /// This includes the size of the window, especially for full screen windows.
-        /// To query the actual attributes of the created window, framebuffer and context,
-        /// see <see cref="GetWindowAttrib" />, <see cref="GetWindowSize" /> and <see cref="GetFramebufferSize" />.
-        /// </para>
-        /// <para>
-        /// To create a full screen window, you need to specify the monitor the window will cover.
-        /// If no monitor is specified, the window will be windowed mode.
-        /// Unless you have a way for the user to choose a specific monitor,
-        /// it is recommended that you pick the primary monitor.
-        /// For more information on how to query connected monitors, see
-        /// <a href="https://www.glfw.org/docs/latest/monitor_guide.html#monitor_monitors">Retrieving monitors</a>.
-        /// </para>
-        /// <para>
-        /// For full screen windows, the specified size becomes the resolution of the window's desired video mode.
-        /// As long as a full screen window is not iconified,
-        /// the supported video mode most closely matching the desired video mode is set for the specified monitor.
-        /// For more information about full screen windows, including the creation of so called windowed full screen
-        /// or borderless full screen windows, see
-        /// <a href="https://www.glfw.org/docs/latest/window_guide.html#window_windowed_full_screen">
-        /// "Windowed full screen" windows
-        /// </a>
-        /// .
-        /// </para>
-        /// <para>
-        /// Once you have created the window, you can switch it between windowed and full screen mode
-        /// with <see cref="SetWindowMonitor" />. If the window has an OpenGL or OpenGL ES context, it will be unaffected.
-        /// </para>
-        /// <para>
-        /// By default, newly created windows use the placement recommended by the window system.
-        /// To create the window at a specific position,
-        /// make it initially invisible using the <see cref="WindowHintBool.Visible" /> window hint,
-        /// set its position(see <see cref="SetWindowPos" />) and then show it
-        /// (see <see cref="ShowWindow" />).
-        /// </para>
-        /// <para>
-        /// As long as at least one full screen window is not iconified, the screensaver is prohibited from starting.
-        /// </para>
-        /// <para>
-        /// Window systems put limits on window sizes.
-        /// Very large or very small window dimensions may be overridden by the window system on creation.
-        /// Check the actual size after creation(see <see cref="GetWindowSize" /> or <see cref="SetWindowSizeCallback" />.
-        /// </para>
-        /// <para>
-        /// The <a href="https://www.glfw.org/docs/latest/window_guide.html#buffer_swap">swap interval</a>
-        /// is not set during window creation and the initial value may vary
-        /// depending on driver settings and defaults.
-        /// </para>
-        /// </summary>
-        /// <param name="width">
-        /// The desired width, in screen coordinates, of the window. This must be greater than zero.
-        /// </param>
-        /// <param name="height">
-        /// The desired height, in screen coordinates, of the window. This must be greater than zero.
-        /// </param>
-        /// <param name="title">The initial, UTF-8 encoded window title.</param>
-        /// <param name="monitor">The monitor to use for full screen mode, or <c>null</c> for windowed mode.</param>
-        /// <param name="share">
-        /// The window whose context to share resources with, or <c>null</c> to not share resources.
-        /// </param>
-        /// <returns>The handle of the created window, or <c>null</c> if an error occurred.</returns>
-        /// <remarks>
-        /// <para>
-        /// Windows: Window creation will fail if the Microsoft GDI software OpenGL implementation is the only one available.
-        /// </para>
-        /// <para>
-        /// Windows: If the executable has an icon resource named GLFW_ICON, it will be set as the initial icon for the window.
-        ///          If no such icon is present, the IDI_WINLOGO icon will be used instead. To set a different icon, see
-        /// <see cref="SetWindowIcon" />.
-        /// </para>
-        /// <para>
-        /// Windows: The context to share resources with must not be current on any other thread.
-        /// </para>
-        /// <para>
-        /// OS X: The GLFW window has no icon, as it is not a document window, but the dock icon will be the same as the
-        /// application bundle's icon.
-        /// For more information on bundles, see the Bundle Programming Guide in the Mac Developer Library.
-        /// </para>
-        /// <para>
-        /// OS X: The first time a window is created the menu bar is populated with common commands like Hide, Quit and About.
-        ///       The About entry opens a minimal about dialog with information from the application's bundle.
-        ///       The menu bar can be disabled with a compile-time option.
-        /// </para>
-        /// <para>
-        /// OS X: On OS X 10.10 and later the window frame will not be rendered at full resolution on Retina displays
-        ///       unless the NSHighResolutionCapable key is enabled in the application bundle's Info.plist.
-        ///       For more information, see High Resolution Guidelines for OS X in the Mac Developer Library.
-        ///       The GLFW test and example programs use a custom Info.plist template for this, which can be found as
-        /// CMake/MacOSXBundleInfo.plist.in in the source tree.
-        /// </para>
-        /// <para>
-        /// X11: Some window managers will not respect the placement of initially hidden windows.
-        /// X11: Due to the asynchronous nature of X11, it may take a moment for a window to reach its requested state.
-        ///      This means you may not be able to query the final size, position or other attributes directly after window
-        /// creation.
-        /// </para>
-        /// <para>
-        /// This function must not be called from a callback.
-        /// </para>
-        /// <para>
-        /// This function must only be called from the main thread.
-        /// </para>
-        /// <para>
-        /// Possible errors include <see cref="ErrorCode.NotInitialized" />, <see cref="ErrorCode.InvalidEnum" />,
-        /// <see cref="ErrorCode.InvalidValue" />, <see cref="ErrorCode.ApiUnavailable" />,
-        /// <see cref="ErrorCode.VersionUnavailable" />, <see cref="ErrorCode.FormatUnavailable" /> and
-        /// <see cref="ErrorCode.PlatformError" />.
-        /// </para>
-        /// </remarks>
-        public unsafe partial WindowHandle* CreateWindow
-        (
-            int width,
-            int height,
-            string title,
-            Monitor* monitor,
-            WindowHandle* share
-        );
-
-        /// <summary>
-        /// <para>
-        /// This function returns the primary monitor.
-        /// </para>
-        /// <para>
-        /// This is usually the monitor where elements like the task bar or global menu bar are located.
-        /// </para>
-        /// </summary>
-        /// <returns>The primary monitor, or <c>null</c> if no monitors were found or if an error occurred.</returns>
-        /// <remarks>
-        /// <para>
-        /// This function must only be called from the main thread.
-        /// </para>
-        /// <para>
-        /// The primary monitor is always first in the array returned by <see cref="GetMonitors" />.
-        /// </para>
-        /// <para>
-        /// Possible errors include <see cref="ErrorCode.NotInitialized" />.
-        /// </para>
-        /// </remarks>
-        public unsafe partial Monitor* GetPrimaryMonitor();
-
-        /// <summary>
-        /// <para>
-        /// This function destroys the specified window and its context. On calling this function,
-        /// no further callbacks will be called for that window.
-        /// </para>
-        /// <para>
-        /// If the context of the specified window is current on the main thread, it is detached before being destroyed.
-        /// </para>
-        /// </summary>
-        /// <param name="window">The window to destroy.</param>
-        /// <remarks>
-        /// <para>
-        /// The context of the specified window must not be current on any other thread when this function is called.
-        /// </para>
-        /// <para>
-        /// This function must not be called from a callback.
-        /// </para>
-        /// <para>
-        /// This function must only be called from the main thread.
-        /// </para>
-        /// <para>
-        /// Possible errors include <see cref="ErrorCode.NotInitialized" /> and <see cref="ErrorCode.PlatformError" />.
-        /// </para>
-        /// </remarks>
-        /// <seealso cref="CreateWindow" />
-        public unsafe partial void DestroyWindow(WindowHandle* window);
-
-        /// <summary>
-        /// <para>
-        /// This function brings the specified window to front and sets input focus.
-        /// The window should already be visible and not iconified.
-        /// </para>
-        /// <para>
-        /// By default, both windowed and full screen mode windows are focused when initially created.
-        /// Set the <see cref="WindowHintBool.Focused" /> to disable this behavior.
-        /// </para>
-        /// <para>
-        /// Do not use this function to steal focus from other applications unless you are certain
-        /// that is what the user wants.
-        /// Focus stealing can be extremely disruptive.
-        /// </para>
-        /// </summary>
-        /// <param name="window">The window to give input focus.</param>
-        /// <remarks>
-        /// <para>
-        /// This function must only be called from the main thread.
-        /// </para>
-        /// <para>
-        /// Possible errors include <see cref="ErrorCode.NotInitialized" /> and <see cref="ErrorCode.PlatformError" />.
-        /// </para>
-        /// </remarks>
-        public unsafe partial void FocusWindow(WindowHandle* window);
-
-        /// /// <summary>
-        /// <para>
-        /// This function retrieves the size, in pixels, of the framebuffer of the specified window.
-        /// If you wish to retrieve the size of the window in screen coordinates, see <see cref="GetWindowSize" />.
-        /// </para>
-        /// <para>
-        /// Any or all of the size arguments may be <c>out _</c>.
-        /// If an error occurs, all non-<c>out _</c> size arguments will be set to zero.
-        /// </para>
-        /// </summary>
-        /// <param name="window">The window whose framebuffer to query.</param>
-        /// <param name="width">Where to store the width, in pixels, of the framebuffer.</param>
-        /// <param name="height">Where to store the height, in pixels, of the framebuffer.</param>
-        /// <remarks>
-        /// <para>
-        /// This function must only be called from the main thread.
-        /// </para>
-        /// <para>
-        /// Possible errors include <see cref="ErrorCode.NotInitialized" /> and <see cref="ErrorCode.PlatformError" />.
-        /// </para>
-        /// </remarks>
-        public unsafe partial void GetFramebufferSize(WindowHandle* window, out int width, out int height);
-
-        /// <summary>
-        /// <para>
-        /// This function returns the value of an input option for the specified window.
-        /// The mode must be <see cref="CursorStateAttribute.Cursor" /> or <see cref="CursorStateAttribute.RawMouseMotion" />.
-        /// </para>
-        /// </summary>
-        /// <param name="window">The window to query.</param>
-        /// <param name="mode">
-        /// <see cref="CursorStateAttribute.Cursor" />.
-        /// </param>
-        /// <returns>Either the CursorModeValue or bool dependant on <paramref name="mode" />.</returns>
-        /// <remarks>
-        /// <para>
-        /// This function must only be called from the main thread.
-        /// </para>
-        /// <para>
-        /// Possible errors include <see cref="ErrorCode.NotInitialized" /> and <see cref="ErrorCode.InvalidEnum" />.
-        /// </para>
-        /// </remarks>
-        /// <seealso cref="SetInputMode(WindowHandle*, CursorStateAttribute, CursorModeValue)" />
-        /// <seealso cref="SetInputMode(WindowHandle*, CursorStateAttribute, bool)" />
-        public unsafe partial int GetInputMode(WindowHandle* window, CursorStateAttribute mode);
-
-        /// <summary>
-        /// <para>
-        /// This function returns the value of an input option for the specified window.
-        /// The mode must be <see cref="StickyAttributes.StickyKeys" /> or <see cref="StickyAttributes.StickyMouseButtons" />.
-        /// </para>
-        /// </summary>
-        /// <param name="window">The window to query.</param>
-        /// <param name="mode">
-        /// Either <see cref="StickyAttributes.StickyKeys" /> or <see cref="StickyAttributes.StickyMouseButtons" />.
-        /// </param>
-        /// <returns>TODO: return value is either InputModeValue or bool dependant on <paramref name="mode" />.</returns>
-        /// <remarks>
-        /// <para>
-        /// This function must only be called from the main thread.
-        /// </para>
-        /// <para>
-        /// Possible errors include <see cref="ErrorCode.NotInitialized" /> and <see cref="ErrorCode.InvalidEnum" />.
-        /// </para>
-        /// </remarks>
-        /// <seealso cref="SetInputMode(WindowHandle*, StickyAttributes, bool)" />
-        public unsafe partial bool GetInputMode(WindowHandle* window, StickyAttributes mode);
-
-        /// <summary>
-        /// <para>
-        /// This function restores the specified window if it was previously iconified (minimized) or maximized.
-        /// If the window is already restored, this function does nothing.
-        /// </para>
-        /// <para>
-        /// If the specified window is a full screen window, the resolution chosen for the window is restored on the selected
-        /// monitor.
-        /// </para>
-        /// </summary>
-        /// <param name="window">The window to restore.</param>
-        /// <remarks>
-        /// <para>
-        /// This function must only be called from the main thread.
-        /// </para>
-        /// <para>
-        /// Possible errors include <see cref="ErrorCode.NotInitialized" /> and <see cref="ErrorCode.PlatformError" />.
-        /// </para>
-        /// </remarks>
-        public unsafe partial void RestoreWindow(WindowHandle* window);
-
-        /// <summary>
-        /// <para>
-        /// This function returns the current video mode of the specified monitor.
-        /// </para>
-        /// <para>
-        /// If you have created a full screen window for that monitor,
-        /// the return value will depend on whether that window is iconified.
-        /// </para>
-        /// </summary>
-        /// <param name="monitor">The monitor to query. </param>
-        /// <returns>The current mode of the monitor, or <c>null</c> if an error occurred.</returns>
-        /// <remarks>
-        /// <para>
-        /// The returned array is allocated and freed by GLFW
-        /// You should not free it yourself.
-        /// It is valid until the specified monitor is disconnected or the library is terminated.
-        /// </para>
-        /// <para>
-        /// This function must only be called from the main thread.
-        /// </para>
-        /// <para>
-        /// Possible errors include <see cref="ErrorCode.NotInitialized" /> and <see cref="ErrorCode.PlatformError" />.
-        /// </para>
-        /// </remarks>
-        /// <seealso cref="GetVideoModes" />
-        public unsafe partial VideoMode* GetVideoMode(Monitor* monitor);
-
-        /// <summary>
-        /// <para>
-        /// This function returns the value of an attribute of the specified window or its OpenGL or OpenGL ES context.
-        /// </para>
-        /// </summary>
-        /// <param name="window">The window to query.</param>
-        /// <param name="attribute">The window attribute whose value to return.</param>
-        /// <returns>The value of the attribute, or zero if an error occurred.</returns>
-        /// <remarks>
-        /// <para>
-        /// Framebuffer-related hints are not window attributes. See
-        /// <a href="https://www.glfw.org/docs/3.3/window_guide.html#window_hints_fb">
-        /// Framebuffer related attributes
-        /// </a>
-        /// for more information.
-        /// </para>
-        /// <para>
-        /// This function must only be called from the main thread.
-        /// </para>
-        /// <para>
-        /// Possible errors include <see cref="ErrorCode.NotInitialized" />, <see cref="ErrorCode.InvalidEnum" /> and
-        /// <see cref="ErrorCode.PlatformError" />.
-        /// </para>
-        /// </remarks>
-        public unsafe partial bool GetWindowAttrib(WindowHandle* window, WindowAttributeGetter attribute);
-
-        /// <summary>
-        /// <para>
-        /// This function retrieves the size, in screen coordinates, of the client area of the specified window.
-        /// If you wish to retrieve the size of the framebuffer of the window in pixels, see <see cref="GetFramebufferSize" />.
-        /// </para>
-        /// <para>
-        /// Any or all of the size arguments may be <c>out _</c>.
-        /// If an error occurs, all non-<c>out _</c> size arguments will be set to zero.
-        /// </para>
-        /// </summary>
-        /// <param name="window">The window whose size to retrieve.</param>
-        /// <param name="width">Where to store the width, in screen coordinates, of the client area.</param>
-        /// <param name="height">Where to store the height, in screen coordinates, of the client area.</param>
-        /// <remarks>
-        /// <para>
-        /// This function must only be called from the main thread.
-        /// </para>
-        /// <para>
-        /// Possible errors include <see cref="ErrorCode.NotInitialized" /> and <see cref="ErrorCode.PlatformError" />.
-        /// </para>
-        /// </remarks>
-        /// <seealso cref="SetWindowSize" />
-        public unsafe partial void GetWindowSize(WindowHandle* window, out int width, out int height);
-
-        /// <summary>
-        /// <para>
-        /// This function retrieves the position, in screen coordinates,
-        /// of the upper-left corner of the client area of the specified window.
-        /// </para>
-        /// <para>
-        /// Any or all of the position arguments may be <c>out _</c>.
-        /// If an error occurs, all non-<c>out _</c> position arguments will be set to zero.
-        /// </para>
-        /// </summary>
-        /// <param name="window">The window to query.</param>
-        /// <param name="x">Where to store the x-coordinate of the upper-left corner of the client area.</param>
-        /// <param name="y">Where to store the y-coordinate of the upper-left corner of the client area.</param>
-        /// <remarks>
-        /// <para>
-        /// This function must only be called from the main thread.
-        /// </para>
-        /// <para>
-        /// Possible errors include <see cref="ErrorCode.NotInitialized" /> and <see cref="ErrorCode.PlatformError" />.
-        /// </para>
-        /// </remarks>
-        /// <seealso cref="SetWindowPos" />
-        public unsafe partial void GetWindowPos(WindowHandle* window, out int x, out int y);
-
-        /// <summary>
-        /// <para>
-        /// This function returns the handle of the monitor that the specified window is in full screen on.
-        /// </para>
-        /// </summary>
-        /// <param name="window">The window to query.</param>
-        /// <returns>The monitor, or <c>null</c> if the window is in windowed mode or an error occurred.</returns>
-        /// <remarks>
-        /// <para>
-        /// This function must only be called from the main thread.
-        /// </para>
-        /// <para>
-        /// Possible errors include <see cref="ErrorCode.NotInitialized" />.
-        /// </para>
-        /// </remarks>
-        /// <seealso cref="SetWindowMonitor" />
-        public unsafe partial Monitor* GetWindowMonitor(WindowHandle* window);
-
-        /// <summary>
-        /// <para>
-        /// This function hides the specified window if it was previously visible.
-        /// If the window is already hidden or is in full screen mode, this function does nothing.
-        /// </para>
-        /// </summary>
-        /// <param name="window">The window to hide.</param>
-        /// <remarks>
-        /// <para>
-        /// This function must only be called from the main thread.
-        /// </para>
-        /// <para>
-        /// Possible errors include <see cref="ErrorCode.NotInitialized" /> and <see cref="ErrorCode.PlatformError" />.
-        /// </para>
-        /// </remarks>
-        public unsafe partial void HideWindow(WindowHandle* window);
-
-        /// <summary>
-        /// <para>
-        /// This function iconifies (minimizes) the specified window if it was previously restored.
-        /// If the window is already iconified, this function does nothing.
-        /// </para>
-        /// <para>
-        /// If the specified window is a full screen window,
-        /// the original monitor resolution is restored until the window is restored.
-        /// </para>
-        /// </summary>
-        /// <param name="window">The window to iconify.</param>
-        /// <remarks>
-        /// <para>
-        /// This function must only be called from the main thread.
-        /// </para>
-        /// <para>
-        /// Possible errors include <see cref="ErrorCode.NotInitialized" /> and <see cref="ErrorCode.PlatformError" />.
-        /// </para>
-        /// </remarks>
-        public unsafe partial void IconifyWindow(WindowHandle* window);
-
-        /// <summary>
-        /// <para>
-        /// This function makes the OpenGL or OpenGL ES context of the specified window current on the calling thread.
-        /// </para>
-        /// <para>
-        /// A context can only be made current on a single thread at a time
-        /// and each thread can have only a single current context at a time.
-        /// </para>
-        /// <para>
-        /// By default, making a context non-current implicitly forces a pipeline flush.
-        /// </para>
-        /// <para>
-        /// On machines that support <c>GL_KHR_context_flush_control</c>,
-        /// you can control whether a context performs this flush
-        /// by setting the <see cref="WindowHintReleaseBehavior.ContextReleaseBehavior" /> window hint.
-        /// </para>
-        /// <para>
-        /// The specified window must have an OpenGL or OpenGL ES context.
-        /// Specifying a window without a context will generate a <see cref="ErrorCode.NoWindowContext" /> error.
-        /// </para>
-        /// </summary>
-        /// <param name="window">
-        /// The window whose context to make current, or <c>null</c> to detach the current context.
-        /// </param>
-        /// <remarks>
-        /// <para>
-        /// This function may be called from any thread.
-        /// </para>
-        /// <para>
-        /// Possible errors include <see cref="ErrorCode.NotInitialized" />, <see cref="ErrorCode.NoWindowContext" /> and
-        /// <see cref="ErrorCode.PlatformError" />.
-        /// </para>
-        /// </remarks>
-        /// <seealso cref="GetCurrentContext" />
-        public unsafe partial void MakeContextCurrent(WindowHandle* window);
-
-        /// <summary>
-        /// <para>
-        /// This function maximizes the specified window if it was previously not maximized.
-        /// If the window is already maximized, this function does nothing.
-        /// </para>
-        /// <para>
-        /// If the specified window is a full screen window, this function does nothing.
-        /// </para>
-        /// </summary>
-        /// <param name="window">The window to maximize.</param>
-        /// <remarks>
-        /// <para>
-        /// This function may only be called from the main thread.
-        /// </para>
-        /// <para>
-        /// Possible errors include <see cref="ErrorCode.NotInitialized" /> and <see cref="ErrorCode.PlatformError" />.
-        /// </para>
-        /// </remarks>
-        public unsafe partial void MaximizeWindow(WindowHandle* window);
-
-        /// <summary>
-        /// <para>
-        /// This function processes only those events that are already in the event queue and then returns immediately.
-        /// Processing events will cause the window and input callbacks associated with those events to be called.
-        /// </para>
-        /// <para>
-        /// On some platforms, a window move, resize or menu operation will cause event processing to block.
-        /// This is due to how event processing is designed on those platforms.
-        /// You can use the
-        /// <a href="https://www.glfw.org/docs/latest/window_guide.html#window_refresh">window refresh callback</a>
-        /// to redraw the contents of your window when necessary during such operations.
-        /// </para>
-        /// <para>
-        /// On some platforms, certain events are sent directly to the application without going through the event queue,
-        /// causing callbacks to be called outside of a call to one of the event processing functions.
-        /// </para>
-        /// <para>
-        /// Event processing is not required for joystick input to work.
-        /// </para>
-        /// </summary>
-        /// <remarks>
-        /// <para>
-        /// This function must not be called from a callback.
-        /// </para>
-        /// <para>
-        /// This function must only be called from the main thread.
-        /// </para>
-        /// <para>
-        /// Possible errors include <see cref="ErrorCode.NotInitialized" /> and <see cref="ErrorCode.PlatformError" />.
-        /// </para>
-        /// </remarks>
-        public partial void PollEvents();
-
-        /// <summary>
-        /// <para>
-        /// This function posts an empty event from the current thread to the event queue,
-        /// causing <see cref="WaitEvents" /> or <see cref="WaitEventsTimeout" /> to return.
-        /// </para>
-        /// <para>
-        /// If no windows exist, this function returns immediately.
-        /// For synchronization of threads in applications that do not create windows, use your threading library of choice.
-        /// </para>
-        /// </summary>
-        /// <remarks>
-        /// <para>
-        /// This function may be called from any thread.
-        /// </para>
-        /// <para>
-        /// Possible errors include <see cref="ErrorCode.NotInitialized" /> and <see cref="ErrorCode.PlatformError" />.
-        /// </para>
-        /// </remarks>
-        public partial void PostEmptyEvent();
-
-        /// <summary>
-        /// <para>
-        /// This function sets hints for the next call to <see cref="CreateWindow" />.
-        /// The hints, once set, retain their values
-        /// until changed by a call to <see cref="WindowHint(WindowHintInt,int)" />
-        /// or <see cref="DefaultWindowHints" />, or until the library is terminated.
-        /// </para>
-        /// <para>
-        /// This function does not check whether the specified hint values are valid.
-        /// If you set hints to invalid values this will instead be reported
-        /// by the next call to <see cref="CreateWindow" />.
-        /// </para>
-        /// </summary>
-        /// <param name="hint">The <see cref="WindowHintInt" /> to set.</param>
-        /// <param name="value">The new value of the framebuffer attribute hint.</param>
-        /// <remarks>
-        /// <para>
-        /// This function must only be called from the main thread.
-        /// </para>
-        /// <para>
-        /// Possible errors include <see cref="ErrorCode.NotInitialized" /> and <see cref="ErrorCode.InvalidEnum" />.
-        /// </para>
-        /// </remarks>
-        /// <seealso cref="DefaultWindowHints" />
-        public partial void WindowHint(WindowHintInt hint, int value);
-
-        /// <summary>
-        /// <para>
-        /// This function sets hints for the next call to <see cref="CreateWindow" />.
-        /// The hints, once set, retain their values
-        /// until changed by a call to <see cref="WindowHint(WindowHintBool,bool)" />
-        /// or <see cref="DefaultWindowHints" />, or until the library is terminated.
-        /// </para>
-        /// <para>
-        /// This function does not check whether the specified hint values are valid.
-        /// If you set hints to invalid values this will instead be reported
-        /// by the next call to <see cref="CreateWindow" />.
-        /// </para>
-        /// </summary>
-        /// <param name="hint">The <see cref="WindowHintInt" /> to set.</param>
-        /// <param name="value">The new value of the framebuffer attribute hint.</param>
-        /// <remarks>
-        /// <para>
-        /// This function must only be called from the main thread.
-        /// </para>
-        /// <para>
-        /// Possible errors include <see cref="ErrorCode.NotInitialized" /> and <see cref="ErrorCode.InvalidEnum" />.
-        /// </para>
-        /// </remarks>
-        /// <seealso cref="DefaultWindowHints" />
-        public partial void WindowHint(WindowHintBool hint, bool value);
-
-        /// <summary>
-        /// <para>
-        /// This function sets hints for the next call to <see cref="CreateWindow" />.
-        /// The hints, once set, retain their values
-        /// until changed by a call to <see cref="WindowHint(WindowHintClientApi,ClientApi)" />
-        /// or <see cref="DefaultWindowHints" />, or until the library is terminated.
-        /// </para>
-        /// <para>
-        /// This function does not check whether the specified hint values are valid.
-        /// If you set hints to invalid values this will instead be reported
-        /// by the next call to <see cref="CreateWindow" />.
-        /// </para>
-        /// </summary>
-        /// <param name="hint"><see cref="WindowHintClientApi.ClientApi" />.</param>
-        /// <param name="value">The new value of the window hint.</param>
-        /// <remarks>
-        /// <para>
-        /// This function must only be called from the main thread.
-        /// </para>
-        /// <para>
-        /// Possible errors include <see cref="ErrorCode.NotInitialized" /> and <see cref="ErrorCode.InvalidEnum" />.
-        /// </para>
-        /// </remarks>
-        /// <seealso cref="DefaultWindowHints" />
-        public partial void WindowHint(WindowHintClientApi hint, ClientApi value);
-
-        /// <summary>
-        /// <para>
-        /// This function sets hints for the next call to <see cref="CreateWindow" />.
-        /// The hints, once set, retain their values
-        /// until changed by a call to <see cref="WindowHint(WindowHintReleaseBehavior,ReleaseBehavior)" />
-        /// or <see cref="DefaultWindowHints" />, or until the library is terminated.
-        /// </para>
-        /// <para>
-        /// This function does not check whether the specified hint values are valid.
-        /// If you set hints to invalid values this will instead be reported
-        /// by the next call to <see cref="CreateWindow" />.
-        /// </para>
-        /// </summary>
-        /// <param name="hint"><see cref="WindowHintReleaseBehavior.ContextReleaseBehavior" />.</param>
-        /// <param name="value">The new value of the window hint.</param>
-        /// <remarks>
-        /// <para>
-        /// This function must only be called from the main thread.
-        /// </para>
-        /// <para>
-        /// Possible errors include <see cref="ErrorCode.NotInitialized" /> and <see cref="ErrorCode.InvalidEnum" />.
-        /// </para>
-        /// </remarks>
-        /// <seealso cref="DefaultWindowHints" />
-        public partial void WindowHint(WindowHintReleaseBehavior hint, ReleaseBehavior value);
-
-        /// <summary>
-        /// <para>
-        /// This function sets hints for the next call to <see cref="CreateWindow" />.
-        /// The hints, once set, retain their values
-        /// until changed by a call to <see cref="WindowHint(WindowHintContextApi,ContextApi)" />
-        /// or <see cref="DefaultWindowHints" />, or until the library is terminated.
-        /// </para>
-        /// <para>
-        /// This function does not check whether the specified hint values are valid.
-        /// If you set hints to invalid values this will instead be reported
-        /// by the next call to <see cref="CreateWindow" />.
-        /// </para>
-        /// </summary>
-        /// <param name="hint"><see cref="WindowHintContextApi.ContextCreationApi" />.</param>
-        /// <param name="value">The new value of the window hint.</param>
-        /// <remarks>
-        /// <para>
-        /// This function must only be called from the main thread.
-        /// </para>
-        /// <para>
-        /// Possible errors include <see cref="ErrorCode.NotInitialized" /> and <see cref="ErrorCode.InvalidEnum" />.
-        /// </para>
-        /// </remarks>
-        /// <seealso cref="DefaultWindowHints" />
-        public partial void WindowHint(WindowHintContextApi hint, ContextApi value);
-
-        /// <summary>
-        /// <para>
-        /// This function sets hints for the next call to <see cref="CreateWindow" />.
-        /// The hints, once set, retain their values
-        /// until changed by a call to <see cref="WindowHint(WindowHintRobustness,Robustness)" />
-        /// or <see cref="DefaultWindowHints" />, or until the library is terminated.
-        /// </para>
-        /// <para>
-        /// This function does not check whether the specified hint values are valid.
-        /// If you set hints to invalid values this will instead be reported
-        /// by the next call to <see cref="CreateWindow" />.
-        /// </para>
-        /// </summary>
-        /// <param name="hint"><see cref="WindowHintRobustness.ContextRobustness" />.</param>
-        /// <param name="value">The new value of the window hint.</param>
-        /// <remarks>
-        /// <para>
-        /// This function must only be called from the main thread.
-        /// </para>
-        /// <para>
-        /// Possible errors include <see cref="ErrorCode.NotInitialized" /> and <see cref="ErrorCode.InvalidEnum" />.
-        /// </para>
-        /// </remarks>
-        /// <seealso cref="DefaultWindowHints" />
-        public partial void WindowHint(WindowHintRobustness hint, Robustness value);
-
-        /// <summary>
-        /// <para>
-        /// This function sets hints for the next call to <see cref="CreateWindow" />.
-        /// The hints, once set, retain their values
-        /// until changed by a call to <see cref="WindowHint(WindowHintOpenGlProfile,OpenGlProfile)" />
-        /// or <see cref="DefaultWindowHints" />, or until the library is terminated.
-        /// </para>
-        /// <para>
-        /// This function does not check whether the specified hint values are valid.
-        /// If you set hints to invalid values this will instead be reported
-        /// by the next call to <see cref="CreateWindow" />.
-        /// </para>
-        /// </summary>
-        /// <param name="hint"><see cref="WindowHintOpenGlProfile.OpenGlProfile" />.</param>
-        /// <param name="value">The new value of the window hint.</param>
-        /// <remarks>
-        /// <para>
-        /// This function must only be called from the main thread.
-        /// </para>
-        /// <para>
-        /// Possible errors include <see cref="ErrorCode.NotInitialized" /> and <see cref="ErrorCode.InvalidEnum" />.
-        /// </para>
-        /// </remarks>
-        /// <seealso cref="DefaultWindowHints" />
-        public partial void WindowHint(WindowHintOpenGlProfile hint, OpenGlProfile value);
-
-        /// <summary>
-        /// <para>
-        /// This function returns the value of the close flag of the specified window.
-        /// </para>
-        /// </summary>
-        /// <param name="window">The window to query.</param>
-        /// <returns>The value of the close flag.</returns>
-        /// <remarks>
-        /// <para>
-        /// This function may be called from any thread. Access is not synchronized.
-        /// </para>
-        /// <para>
-        /// Possible errors include <see cref="ErrorCode.NotInitialized" />.
-        /// </para>
-        /// </remarks>
-        public unsafe partial bool WindowShouldClose(WindowHandle* window);
-
-        /// <summary>
-        /// <para>
-        /// This function sets the character callback of the specified window, which is called when a Unicode character is input.
-        /// </para>
-        /// <para>
-        /// The character callback is intended for Unicode text input. As it deals with characters,
-        /// it is keyboard layout dependent, whereas the key callback is not. Characters do not map 1:1 to physical keys
-        /// as a key may produce zero, one, or more characters.
-        /// </para>
-        /// <para>
-        /// If you want to know whether a specific physical key was pressed or released, see the key callback instead.
-        /// </para>
-        /// <para>
-        /// The character callback behaves as system text input normally does
-        /// and will not be called if modifier keys are held down that would prevent normal text input on that platform,
-        /// for example a Super (Command) key on OS X or Alt key on Windows.
-        /// </para>
-        /// <para>
-        /// There is a character with modifiers callback(<see cref="SetCharModsCallback" />) that receives these events.
-        /// </para>
-        /// </summary>
-        /// <param name="window">The window whose callback to set.</param>
-        /// <param name="callback">The new callback, or <c>null</c> to remove the currently set callback.</param>
-        /// <returns>
-        /// The previously set callback, or <c>null</c> if no callback was set or the library had not been initialized.
-        /// </returns>
-        /// <remarks>
-        /// <para>
-        /// This function must only be called from the main thread.
-        /// </para>
-        /// <para>
-        /// Possible errors include <see cref="ErrorCode.NotInitialized" />.
-        /// </para>
-        /// </remarks>
-        public unsafe partial GlfwCallbacks.CharCallback SetCharCallback
-        (
-            WindowHandle* window,
-            [PinObject(PinMode.UntilNextCall)] GlfwCallbacks.CharCallback callback
-        );
-
-        /// <summary>
-        /// <para>
-        /// This function sets the character with modifiers callback of the specified window,
-        /// which is called when a Unicode character is input regardless of what modifier keys are used.
-        /// </para>
-        /// <para>
-        /// The character with modifiers callback is intended for implementing custom Unicode character input.
-        /// For regular Unicode text input, see the character callback.
-        /// </para>
-        /// <para>
-        /// Like the character callback(<see cref="SetCharCallback" />),
-        /// the character with modifiers callback deals with characters and is keyboard layout dependent.
-        /// Characters do not map 1:1 to physical keys, as a key may produce zero, one, or more characters.
-        /// </para>
-        /// <para>
-        /// If you want to know whether a specific physical key was pressed or released,
-        /// see the key callback(<see cref="SetKeyCallback" />) instead.
-        /// </para>
-        /// </summary>
-        /// <param name="window">The window whose callback to set.</param>
-        /// <param name="callback">The new callback, or <c>null</c> to remove the currently set callback.</param>
-        /// <returns>The previously set callback, or <c>null</c> if no callback was set or an error occurred.</returns>
-        /// <remarks>
-        /// <para>
-        /// This function must only be called from the main thread.
-        /// </para>
-        /// <para>
-        /// Possible errors include <see cref="ErrorCode.NotInitialized" />.
-        /// </para>
-        /// </remarks>
-        public unsafe partial GlfwCallbacks.CharModsCallback SetCharModsCallback
-        (
-            WindowHandle* window,
-            [PinObject(PinMode.UntilNextCall)] GlfwCallbacks.CharModsCallback callback
-        );
-
-        /// <summary>
-        /// <para>
-        /// This function sets the cursor boundary crossing callback of the specified window
-        /// which is called when the cursor enters or leaves the client area of the window.
-        /// </para>
-        /// </summary>
-        /// <param name="window">The window whose callback to set.</param>
-        /// <param name="callback">The new callback, or <c>null</c> to remove the currently set callback.</param>
-        /// <returns>
-        /// The previously set callback, or <c>null</c> if no callback was set or the library had not been initialized.
-        /// </returns>
-        /// <remarks>
-        /// <para>
-        /// This function must only be called from the main thread.
-        /// </para>
-        /// <para>
-        /// Possible errors include <see cref="ErrorCode.NotInitialized" />.
-        /// </para>
-        /// </remarks>
-        public unsafe partial GlfwCallbacks.CursorEnterCallback SetCursorEnterCallback
-        (
-            WindowHandle* window,
-            [PinObject(PinMode.UntilNextCall)] GlfwCallbacks.CursorEnterCallback callback
-        );
-
-        /// <summary>
-        /// <para>
-        /// This function sets the cursor position callback of the specified window,
-        /// which is called when the cursor is moved.
-        /// </para>
-        /// <para>
-        /// The callback is provided with the position, in screen coordinates,
-        /// relative to the upper-left corner of the client area of the window.
-        /// </para>
-        /// </summary>
-        /// <param name="window">The window whose callback to set.</param>
-        /// <param name="callback">The new callback, or <c>null</c> to remove the currently set callback.</param>
-        /// <returns>
-        /// The previously set callback, or <c>null</c> if no callback was set or the library had not been initialized.
-        /// </returns>
-        /// <remarks>
-        /// <para>
-        /// This function must only be called from the main thread.
-        /// </para>
-        /// <para>
-        /// Possible errors include <see cref="ErrorCode.NotInitialized" />.
-        /// </para>
-        /// </remarks>
-        public unsafe partial GlfwCallbacks.CursorPosCallback SetCursorPosCallback
-        (
-            WindowHandle* window,
-            [PinObject(PinMode.UntilNextCall)] GlfwCallbacks.CursorPosCallback callback
-        );
-
-        /// <summary>
-        /// <para>
-        /// This function sets the file drop callback of the specified window,
-        /// which is called when one or more dragged files are dropped on the window.
-        /// </para>
-        /// <para>
-        /// Because the path array and its strings may have been generated specifically for that event,
-        /// they are not guaranteed to be valid after the callback has returned.
-        /// If you wish to use them after the callback returns, you need to make a deep copy.
-        /// </para>
-        /// </summary>
-        /// <param name="window">The window whose callback to set.</param>
-        /// <param name="callback">The new file drop callback, or <c>null</c> to remove the currently set callback.</param>
-        /// <returns>
-        /// The previously set callback, or <c>null</c> if no callback was set or the library had not been initialized.
-        /// </returns>
-        /// <remarks>
-        /// <para>
-        /// This function must only be called from the main thread.
-        /// </para>
-        /// <para>
-        /// Possible errors include <see cref="ErrorCode.NotInitialized" />.
-        /// </para>
-        /// </remarks>
-        public unsafe partial GlfwCallbacks.DropCallback SetDropCallback
-        (
-            WindowHandle* window,
-            [PinObject(PinMode.UntilNextCall)] GlfwCallbacks.DropCallback callback
-        );
-
-        /// <summary>
-        /// <para>
-        /// This function sets the error callback, which is called with an error code
-        /// and a human-readable description each time a GLFW error occurs.
-        /// </para>
-        /// <para>
-        /// The error callback is called on the thread where the error occurred.
-        /// If you are using GLFW from multiple threads, your error callback needs to be written accordingly.
-        /// </para>
-        /// <para>
-        /// Because the description string may have been generated specifically for that error,
-        /// it is not guaranteed to be valid after the callback has returned.
-        /// If you wish to use it after the callback returns, you need to make a deep copy.
-        /// </para>
-        /// <para>
-        /// Once set, the error callback remains set even after the library has been terminated.
-        /// </para>
-        /// </summary>
-        /// <param name="callback">The new callback, or <c>null</c> to remove the currently set callback.</param>
-        /// <returns>The previously set callback, or <c>null</c> if no callback was set.</returns>
-        /// <remarks>
-        /// <para>
-        /// This function may be called before <see cref="Init" />.
-        /// </para>
-        /// <para>
-        /// This function must only be called from the main thread.
-        /// </para>
-        /// </remarks>
-        public partial GlfwCallbacks.ErrorCallback SetErrorCallback
-            ([PinObject(PinMode.UntilNextCall)] GlfwCallbacks.ErrorCallback callback);
-
-        /// <summary>
-        /// <para>
-        /// This function sets an input mode option for the specified window.
-        /// The mode must be <see cref="CursorStateAttribute.Cursor" />.
-        /// </para>
-        /// <para>
-        /// If the mode is <see cref="CursorStateAttribute.Cursor" />, the value must be one of the following cursor modes:
-        /// - <see cref="CursorModeValue.CursorNormal" /> makes the cursor visible and behaving normally.
-        /// - <see cref="CursorModeValue.CursorHidden" /> makes the cursor invisible when it is over the client area of
-        ///   the window but does not restrict the cursor from leaving.
-        /// - <see cref="CursorModeValue.CursorDisabled" /> hides and grabs the cursor, providing virtual
-        ///   and unlimited cursor movement. This is useful for implementing for example 3D camera controls.
-        /// </para>
-        /// </summary>
-        /// <param name="window">The window whose input mode to set.</param>
-        /// <param name="mode"><see cref="CursorStateAttribute.Cursor" />.</param>
-        /// <param name="value">The new value of the specified input mode.</param>
-        /// <remarks>
-        /// <para>
-        /// This function must only be called from the main thread.
-        /// </para>
-        /// <para>
-        /// Possible errors include <see cref="ErrorCode.NotInitialized" />, <see cref="ErrorCode.InvalidEnum" /> and
-        /// <see cref="ErrorCode.PlatformError" />.
-        /// </para>
-        /// </remarks>
-        public unsafe partial void SetInputMode
-        (
-            WindowHandle* window,
-            CursorStateAttribute mode,
-            CursorModeValue value
-        );
-
-        /// <summary>
-        /// <para>
-        /// This function sets an input mode option for the specified window.
-        /// The mode must be <see cref="CursorStateAttribute.RawMouseMotion" />.
-        /// </para>
-        /// </summary>
-        /// <param name="window">The window whose input mode to set.</param>
-        /// <param name="mode"><see cref="CursorStateAttribute.RawMouseMotion" />.</param>
-        /// <param name="value">The new value of the specified input mode.</param>
-        /// <remarks>
-        /// <para>
-        /// This function must only be called from the main thread.
-        /// </para>
-        /// <para>
-        /// Possible errors include <see cref="ErrorCode.NotInitialized" /> and
-        /// <see cref="ErrorCode.PlatformError" />.
-        /// </para>
-        /// </remarks>
-        public unsafe partial void SetInputMode
-        (
-            WindowHandle* window,
-            CursorStateAttribute mode,
-            bool value
-        );
-
-        /// <summary>
-        /// <para>
-        /// This function sets an input mode option for the specified window.
-        /// The mode must be <see cref="StickyAttributes.StickyKeys" />
-        /// or <see cref="StickyAttributes.StickyMouseButtons" />.
-        /// </para>
-        /// <para>
-        /// If the mode is <see cref="StickyAttributes.StickyKeys" />, the value must be either <c>true</c>
-        /// to enable sticky keys, or <c>false</c> to disable it.
-        /// </para>
-        /// <para>
-        /// If sticky keys are enabled, a key press will ensure that
-        /// <see cref="GetKey" /> returns <see cref="InputAction.Press" /> the next time it is called even if the key had been
-        /// released before the call.
-        /// This is useful when you are only interested in whether keys have been pressed but not when or in which order.
-        /// </para>
-        /// <para>
-        /// If the mode is <see cref="StickyAttributes.StickyMouseButtons" />, the value must be either <c>true</c>
-        /// to enable sticky mouse buttons, or <c>false</c> to disable it.
-        /// If sticky mouse buttons are enabled, a mouse button press will ensure that
-        /// <see cref="GetMouseButton" /> returns <see cref="InputAction.Press" /> the next time it is called even if the mouse
-        /// button had been released before the call.
-        /// This is useful when you are only interested in whether mouse buttons have been pressed but not when or in which order.
-        /// </para>
-        /// </summary>
-        /// <param name="window">The window whose input mode to set.</param>
-        /// <param name="mode">
-        /// Either <see cref="StickyAttributes.StickyKeys" /> or <see cref="StickyAttributes.StickyMouseButtons" />.
-        /// </param>
-        /// <param name="value">The new value of the specified input mode.</param>
-        /// <remarks>
-        /// <para>
-        /// This function must only be called from the main thread.
-        /// </para>
-        /// <para>
-        /// Possible errors include <see cref="ErrorCode.NotInitialized" />, <see cref="ErrorCode.InvalidEnum" /> and
-        /// <see cref="ErrorCode.PlatformError" />.
-        /// </para>
-        /// </remarks>
-        public unsafe partial void SetInputMode(WindowHandle* window, StickyAttributes mode, bool value);
-
-        /// <summary>
-        /// <para>
-        /// This function sets the joystick configuration callback, or removes the currently set callback.
-        /// This is called when a joystick is connected to or disconnected from the system.
-        /// </para>
-        /// </summary>
-        /// <param name="callback">The new callback, or <c>null</c> to remove the currently set callback.</param>
-        /// <returns>
-        /// The previously set callback, or <c>null</c> if no callback was set or the library had not been initialized.
-        /// </returns>
-        /// <remarks>
-        /// <para>
-        /// This function must only be called from the main thread.
-        /// </para>
-        /// <para>
-        /// Possible errors include <see cref="ErrorCode.NotInitialized" />.
-        /// </para>
-        /// </remarks>
-        public partial GlfwCallbacks.JoystickCallback SetJoystickCallback
-            ([PinObject(PinMode.UntilNextCall)] GlfwCallbacks.JoystickCallback callback);
-
-        /// <summary>
-        /// <para>
-        /// This function sets the key callback of the specified window, which is called when a key is pressed, repeated or
-        /// released.
-        /// </para>
-        /// <para>
-        /// The key functions deal with physical keys, with layout independent
-        /// key tokens(<see cref="Keys" />) named after their values in the standard US keyboard layout.
-        /// If you want to input text, use the character callback(<see cref="SetCharCallback" />) instead.
-        /// </para>
-        /// <para>
-        /// When a window loses input focus, it will generate synthetic key release events for all pressed keys.
-        /// You can tell these events from user-generated events by the fact that the synthetic ones are generated
-        /// after the focus loss event has been processed,
-        /// i.e. after the window focus callback(<see cref="SetWindowFocusCallback" />) has been called.
-        /// </para>
-        /// <para>
-        /// The scancode of a key is specific to that platform or sometimes even to that machine.
-        /// Scancodes are intended to allow users to bind keys that don't have a GLFW key token.
-        /// Such keys have key set to <see cref="Keys.Unknown" />, their state is not saved
-        /// and so it cannot be queried with <see cref="GetKey" />.
-        /// </para>
-        /// <para>
-        /// Sometimes GLFW needs to generate synthetic key events, in which case the scancode may be zero.
-        /// </para>
-        /// </summary>
-        /// <param name="window">The window whose callback to set.</param>
-        /// <param name="callback">The new key callback, or <c>null</c> to remove the currently set callback.</param>
-        /// <returns>
-        /// The previously set callback, or <c>null</c> if no callback was set or the library had not been initialized.
-        /// </returns>
-        /// <remarks>
-        /// <para>
-        /// This function must only be called from the main thread.
-        /// </para>
-        /// <para>
-        /// Possible errors include <see cref="ErrorCode.NotInitialized" />.
-        /// </para>
-        /// </remarks>
-        public unsafe partial GlfwCallbacks.KeyCallback SetKeyCallback
-        (
-            WindowHandle* window,
-            [PinObject(PinMode.UntilNextCall)] GlfwCallbacks.KeyCallback callback
-        );
-
-        /// <summary>
-        /// <para>
-        /// This function sets the scroll callback of the specified window,
-        /// which is called when a scrolling device is used, such as a mouse wheel or scrolling area of a touchpad.
-        /// </para>
-        /// <para>
-        /// The scroll callback receives all scrolling input, like that from a mouse wheel or a touchpad scrolling area.
-        /// </para>
-        /// </summary>
-        /// <param name="window">The window whose callback to set.</param>
-        /// <param name="callback">The new scroll callback, or <c>null</c> to remove the currently set callback.</param>
-        /// <returns>
-        /// The previously set callback, or <c>null</c> if no callback was set or the library had not been initialized.
-        /// </returns>
-        /// <remarks>
-        /// <para>
-        /// This function must only be called from the main thread.
-        /// </para>
-        /// <para>
-        /// Possible errors include <see cref="ErrorCode.NotInitialized" />.
-        /// </para>
-        /// </remarks>
-        public unsafe partial GlfwCallbacks.ScrollCallback SetScrollCallback
-        (
-            WindowHandle* window,
-            [PinObject(PinMode.UntilNextCall)] GlfwCallbacks.ScrollCallback callback
-        );
-
-        /// <summary>
-        /// <para>
-        /// This function sets the monitor configuration callback, or removes the currently set callback.
-        /// This is called when a monitor is connected to or disconnected from the system.
-        /// </para>
-        /// </summary>
-        /// <param name="callback">The new callback, or <c>null</c> to remove the currently set callback.</param>
-        /// <returns>
-        /// The previously set callback, or <c>null</c> if no callback was set or the library had not been initialized.
-        /// </returns>
-        /// <remarks>
-        /// <para>
-        /// This function must only be called from the main thread.
-        /// </para>
-        /// <para>
-        /// Possible errors include <see cref="ErrorCode.NotInitialized" />.
-        /// </para>
-        /// </remarks>
-        public partial GlfwCallbacks.MonitorCallback SetMonitorCallback
-            ([PinObject(PinMode.UntilNextCall)] GlfwCallbacks.MonitorCallback callback);
-
-        /// <summary>
-        /// <para>
-        /// This function sets the mouse button callback of the specified window,
-        /// which is called when a mouse button is pressed or released.
-        /// </para>
-        /// <para>
-        /// When a window loses input focus,
-        /// it will generate synthetic mouse button release events for all pressed mouse buttons.
-        /// You can tell these events from user-generated events by the fact that the synthetic ones are generated after
-        /// the focus loss event has been processed,
-        /// i.e. after the window focus callback(<see cref="SetWindowFocusCallback" />) has been called.
-        /// </para>
-        /// </summary>
-        /// <param name="window">The window whose callback to set.</param>
-        /// <param name="callback">The new callback, or <c>null</c> to remove the currently set callback.</param>
-        /// <returns>
-        /// The previously set callback, or <c>null</c> if no callback was set or the library had not been initialized.
-        /// </returns>
-        /// <remarks>
-        /// <para>
-        /// This function must only be called from the main thread.
-        /// </para>
-        /// <para>
-        /// Possible errors include <see cref="ErrorCode.NotInitialized" />.
-        /// </para>
-        /// </remarks>
-        public unsafe partial GlfwCallbacks.MouseButtonCallback SetMouseButtonCallback
-        (
-            WindowHandle* window,
-            [PinObject(PinMode.UntilNextCall)] GlfwCallbacks.MouseButtonCallback callback
-        );
-
-        /// <summary>
-        /// <para>
-        /// This function sets the close callback of the specified window,
-        /// which is called when the user attempts to close the window,
-        /// for example by clicking the close widget in the title bar.
-        /// </para>
-        /// <para>
-        /// The close flag is set before this callback is called,
-        /// but you can modify it at any time with <see cref="SetWindowShouldClose" />.
-        /// </para>
-        /// <para>
-        /// The close callback is not triggered by <see cref="DestroyWindow" />.
-        /// </para>
-        /// </summary>
-        /// <param name="window">The window whose callback to set.</param>
-        /// <param name="callback">The new callback, or <c>null</c> to remove the currently set callback.</param>
-        /// <returns>
-        /// The previously set callback, or <c>null</c> if no callback was set or the library had not been initialized.
-        /// </returns>
-        /// <remarks>
-        /// <para>
-        /// This function must only be called from the main thread.
-        /// </para>
-        /// <para>
-        /// OS X: Selecting Quit from the application menu will trigger the close callback for all windows.
-        /// </para>
-        /// <para>
-        /// Possible errors include <see cref="ErrorCode.NotInitialized" />.
-        /// </para>
-        /// </remarks>
-        public unsafe partial GlfwCallbacks.WindowCloseCallback SetWindowCloseCallback
-        (
-            WindowHandle* window,
-            [PinObject(PinMode.UntilNextCall)] GlfwCallbacks.WindowCloseCallback callback
-        );
-
-        /// <summary>
-        /// <para>
-        /// This function sets the focus callback of the specified window,
-        /// which is called when the window gains or loses input focus.
-        /// </para>
-        /// <para>
-        /// After the focus callback is called for a window that lost input focus,
-        /// synthetic key and mouse button release events will be generated for all such that had been pressed.
-        /// For more information, see <see cref="SetKeyCallback" /> and <see cref="SetMouseButtonCallback" />.
-        /// </para>
-        /// </summary>
-        /// <param name="window">The window whose callback to set.</param>
-        /// <param name="callback">The new callback, or <c>null</c> to remove the currently set callback.</param>
-        /// <returns>
-        /// The previously set callback, or <c>null</c> if no callback was set or the library had not been initialized.
-        /// </returns>
-        /// <remarks>
-        /// <para>
-        /// This function must only be called from the main thread.
-        /// </para>
-        /// <para>
-        /// Possible errors include <see cref="ErrorCode.NotInitialized" />.
-        /// </para>
-        /// </remarks>
-        public unsafe partial GlfwCallbacks.WindowFocusCallback SetWindowFocusCallback
-        (
-            WindowHandle* window,
-            [PinObject(PinMode.UntilNextCall)] GlfwCallbacks.WindowFocusCallback callback
-        );
-
-        /// <summary>
-        /// <para>
-        /// This function sets the icon of the specified window.
-        /// </para>
-        /// <para>
-        /// If passed an array of candidate images, those of or closest to the sizes desired by the system are selected.
-        /// </para>
-        /// <para>
-        /// If no images are specified, the window reverts to its default icon.
-        /// </para>
-        /// <para>
-        /// The desired image sizes varies depending on platform and system settings.
-        /// The selected images will be rescaled as needed. Good sizes include 16x16, 32x32 and 48x48.
-        /// </para>
-        /// </summary>
-        /// <param name="window">The window whose icon to set.</param>
-        /// <param name="count">The number of images in the specified array, or zero to revert to the default window icon.</param>
-        /// <param name="images">The images to create the icon from. This is ignored if count is zero.</param>
-        /// <remarks>
-        /// <para>
-        /// This function must only be called from the main thread.
-        /// </para>
-        /// <para>
-        /// The specified image data is copied before this function returns.
-        /// </para>
-        /// <para>
-        /// OS X: The GLFW window has no icon, as it is not a document window, so this function does nothing.
-        /// The dock icon will be the same as the application bundle's icon. For more information on bundles,
-        /// see the Bundle Programming Guide in the Mac Developer Library.
-        /// </para>
-        /// </remarks>
-        public unsafe partial void SetWindowIcon(WindowHandle* window, int count, Image* images);
-
-        /// <summary>
-        /// <para>
-        /// This function sets the iconification callback of the specified window,
-        /// which is called when the window is iconified or restored.
-        /// </para>
-        /// </summary>
-        /// <param name="window">The window whose callback to set.</param>
-        /// <param name="callback">The new callback, or <c>null</c> to remove the currently set callback.</param>
-        /// <returns>
-        /// The previously set callback, or <c>null</c> if no callback was set or the library had not been initialized.
-        /// </returns>
-        /// <remarks>
-        /// <para>
-        /// This function must only be called from the main thread.
-        /// </para>
-        /// <para>
-        /// Possible errors include <see cref="ErrorCode.NotInitialized" />.
-        /// </para>
-        /// </remarks>
-        public unsafe partial GlfwCallbacks.WindowIconifyCallback SetWindowIconifyCallback
-        (
-            WindowHandle* window,
-            [PinObject(PinMode.UntilNextCall)] GlfwCallbacks.WindowIconifyCallback callback
-        );
-
-        /// <summary>
-        /// <para>
-        /// This function sets the maximizing callback of the specified window,
-        /// which is called when the window is maximized or restored.
-        /// </para>
-        /// </summary>
-        /// <param name="window">The window whose callback to set.</param>
-        /// <param name="callback">The new callback, or <c>null</c> to remove the currently set callback.</param>
-        /// <returns>
-        /// The previously set callback, or <c>null</c> if no callback was set or the library had not been initialized.
-        /// </returns>
-        /// <remarks>
-        /// <para>
-        /// This function must only be called from the main thread.
-        /// </para>
-        /// <para>
-        /// Possible errors include <see cref="ErrorCode.NotInitialized" />.
-        /// </para>
-        /// </remarks>
-        public unsafe partial GlfwCallbacks.WindowMaximizeCallback SetWindowMaximizeCallback
-        (
-            WindowHandle* window,
-            [PinObject(PinMode.UntilNextCall)] GlfwCallbacks.WindowMaximizeCallback callback
-        );
-
-        /// <summary>
-        /// <para>
-        /// This function sets the window title, encoded as UTF-8, of the specified window.
-        /// </para>
-        /// </summary>
-        /// <param name="window">The window whose title to change.</param>
-        /// <param name="title">The UTF-8 encoded window title.</param>
-        /// <remarks>
-        /// <para>
-        /// This function must only be called from the main thread.
-        /// </para>
-        /// <para>
-        /// OS X: The window title will not be updated until the next time you process events.
-        /// </para>
-        /// <para>
-        /// Possible errors include <see cref="ErrorCode.NotInitialized" /> and <see cref="ErrorCode.PlatformError" />.
-        /// </para>
-        /// </remarks>
-        public unsafe partial void SetWindowTitle(WindowHandle* window, string title);
-
-        /// <summary>
-        /// <para>
-        /// This function makes the specified window visible if it was previously hidden.
-        /// </para>
-        /// <para>
-        /// If the window is already visible or is in full screen mode, this function does nothing.
-        /// </para>
-        /// </summary>
-        /// <param name="window">The window to make visible.</param>
-        /// <remarks>
-        /// <para>
-        /// This function must only be called from the main thread.
-        /// </para>
-        /// <para>
-        /// Possible errors include <see cref="ErrorCode.NotInitialized" /> and <see cref="ErrorCode.PlatformError" />.
-        /// </para>
-        /// </remarks>
-        /// <seealso cref="HideWindow" />
-        public unsafe partial void ShowWindow(WindowHandle* window);
-
-        /// <summary>
-        /// <para>
-        /// This function sets the size, in screen coordinates, of the client area of the specified window.
-        /// </para>
-        /// <para>
-        /// For full screen windows, this function updates the resolution of its desired video mode
-        /// and switches to the video mode closest to it, without affecting the window's context.
-        /// </para>
-        /// <para>
-        /// As the context is unaffected, the bit depths of the framebuffer remain unchanged.
-        /// </para>
-        /// <para>
-        /// If you wish to update the refresh rate of the desired video mode in addition to its resolution,
-        /// see <see cref="SetWindowMonitor" />.
-        /// </para>
-        /// <para>
-        /// The window manager may put limits on what sizes are allowed.
-        /// GLFW cannot and should not override these limits.
-        /// </para>
-        /// </summary>
-        /// <param name="window">The window to resize.</param>
-        /// <param name="width">The desired width, in screen coordinates, of the window client area.</param>
-        /// <param name="height">The desired height, in screen coordinates, of the window client area.</param>
-        /// <remarks>
-        /// <para>
-        /// This function must only be called from the main thread.
-        /// </para>
-        /// <para>
-        /// Possible errors include <see cref="ErrorCode.NotInitialized" /> and <see cref="ErrorCode.PlatformError" />.
-        /// </para>
-        /// </remarks>
-        /// <seealso cref="GetWindowSize" />
-        /// <seealso cref="SetWindowMonitor" />
-        public unsafe partial void SetWindowSize(WindowHandle* window, int width, int height);
-
-        /// <summary>
-        /// <para>
-        /// This function sets the size callback of the specified window, which is called when the window is resized.
-        /// The callback is provided with the size, in screen coordinates, of the content area of the window.
-        /// </para>
-        /// </summary>
-        /// <param name="window">The window whose callback to set.</param>
-        /// <param name="callback">The new callback, or <c>null</c> to remove the currently set callback.</param>
-        /// <returns>
-        /// The previously set callback, or <c>null</c> if no callback was set or the library had not been initialized.
-        /// </returns>
-        /// <remarks>
-        /// <para>
-        /// This function must only be called from the main thread.
-        /// </para>
-        /// <para>
-        /// Possible errors include <see cref="ErrorCode.NotInitialized" />.
-        /// </para>
-        /// </remarks>
-        public unsafe partial GlfwCallbacks.WindowSizeCallback SetWindowSizeCallback
-        (
-            WindowHandle* window,
-            [PinObject(PinMode.UntilNextCall)] GlfwCallbacks.WindowSizeCallback callback
-        );
-
-        /// <summary>
-        /// <para>
-        /// This function sets the framebuffer resize callback of the specified window, which is called when the framebuffer of the specified window is resized.
-        /// </para>
-        /// </summary>
-        /// <param name="window">The window whose callback to set.</param>
-        /// <param name="callback">The new callback, or <c>null</c> to remove the currently set callback.</param>
-        /// <returns>
-        /// The previously set callback, or <c>null</c> if no callback was set or the library had not been initialized.
-        /// </returns>
-        /// <remarks>
-        /// <para>
-        /// This function must only be called from the main thread.
-        /// </para>
-        /// <para>
-        /// Possible errors include <see cref="ErrorCode.NotInitialized" />.
-        /// </para>
-        /// </remarks>
-        public unsafe partial GlfwCallbacks.FramebufferSizeCallback SetFramebufferSizeCallback
-        (
-            WindowHandle* window,
-            [PinObject(PinMode.UntilNextCall)] GlfwCallbacks.FramebufferSizeCallback callback
-        );
-
-        /// <summary>
-        /// <para>
-        /// This function sets the value of the close flag of the specified window.
-        /// </para>
-        /// <para>
-        /// This can be used to override the user's attempt to close the window, or to signal that it should be closed.
-        /// </para>
-        /// </summary>
-        /// <param name="window">The window whose flag to change.</param>
-        /// <param name="value">The new value.</param>
-        /// <remarks>
-        /// <para>
-        /// This function may be called from any thread. Access is not synchronized.
-        /// </para>
-        /// <para>
-        /// Possible errors include <see cref="ErrorCode.NotInitialized" />.
-        /// </para>
-        /// </remarks>
-        public unsafe partial void SetWindowShouldClose(WindowHandle* window, bool value);
-
-        /// <summary>
-        /// <para>
-        /// This function sets the monitor that the window uses for full screen mode or,
-        /// if the monitor is <c>null</c>, makes it windowed mode.
-        /// </para>
-        /// <para>
-        /// When setting a monitor, this function updates the width, height and refresh rate
-        /// of the desired video mode and switches to the video mode closest to it.
-        /// </para>
-        /// <para>
-        /// The window position is ignored when setting a monitor.
-        /// </para>
-        /// <para>
-        /// When the monitor is <c>null</c>, the position, width and height are used to place the window client area.
-        /// The refresh rate is ignored when no monitor is specified.
-        /// </para>
-        /// <para>
-        /// If you only wish to update the resolution of a full screen window or the size of a windowed mode window,
-        /// see <see cref="SetWindowSize" />.
-        /// </para>
-        /// <para>
-        /// When a window transitions from full screen to windowed mode,
-        /// this function restores any previous window settings such as whether it is decorated,
-        /// floating, resizable, has size or aspect ratio limits, etc..
-        /// </para>
-        /// </summary>
-        /// <param name="window">The window whose monitor, size or video mode to set.</param>
-        /// <param name="monitor">The desired monitor, or <c>null</c> to set windowed mode.</param>
-        /// <param name="x">The desired x-coordinate of the upper-left corner of the client area.</param>
-        /// <param name="y">The desired y-coordinate of the upper-left corner of the client area.</param>
-        /// <param name="width">The desired with, in screen coordinates, of the client area or video mode.</param>
-        /// <param name="height">The desired height, in screen coordinates, of the client area or video mode.</param>
-        /// <param name="refreshRate">The desired refresh rate, in Hz, of the video mode, or <see cref="Glfw.DontCare" />.</param>
-        /// <remarks>
-        /// <para>
-        /// This function must only be called from the main thread.
-        /// </para>
-        /// <para>
-        /// Possible errors include <see cref="ErrorCode.NotInitialized" /> and <see cref="ErrorCode.PlatformError" />.
-        /// </para>
-        /// </remarks>
-        /// <seealso cref="GetWindowMonitor" />
-        /// <seealso cref="SetWindowSize" />
-        public unsafe partial void SetWindowMonitor
-        (
-            WindowHandle* window,
-            Monitor* monitor,
-            int x,
-            int y,
-            int width,
-            int height,
-            int refreshRate
-        );
-
-        /// <summary>
-        /// <para>
-        /// This function sets the position, in screen coordinates,
-        /// of the upper-left corner of the client area of the specified windowed mode window.
-        /// </para>
-        /// <para>
-        /// If the window is a full screen window, this function does nothing.
-        /// </para>
-        /// <para>
-        /// Do not use this function to move an already visible window
-        /// unless you have very good reasons for doing so, as it will confuse and annoy the user.
-        /// </para>
-        /// <para>
-        /// The window manager may put limits on what positions are allowed.
-        /// GLFW cannot and should not override these limits.
-        /// </para>
-        /// </summary>
-        /// <param name="window">The window to query.</param>
-        /// <param name="x">The x-coordinate of the upper-left corner of the client area.</param>
-        /// <param name="y">The y-coordinate of the upper-left corner of the client area.</param>
-        /// <remarks>
-        /// <para>
-        /// This function must only be called from the main thread.
-        /// </para>
-        /// <para>
-        /// Possible errors include <see cref="ErrorCode.NotInitialized" /> and <see cref="ErrorCode.PlatformError" />.
-        /// </para>
-        /// </remarks>
-        /// <seealso cref="GetWindowPos" />
-        public unsafe partial void SetWindowPos(WindowHandle* window, int x, int y);
-
-        /// <summary>
-        /// <para>
-        /// This function sets the position callback of the specified window, which is called when the window is moved.
-        /// </para>
-        /// <para>
-        /// The callback is provided with the screen position of the upper-left corner of the client area of the window.
-        /// </para>
-        /// </summary>
-        /// <param name="window">The window whose callback to set.</param>
-        /// <param name="callback">The new callback, or <c>null</c> to remove the currently set callback.</param>
-        /// <returns>
-        /// The previously set callback, or <c>null</c> if no callback was set or the library had not been initialized.
-        /// </returns>
-        /// <remarks>
-        /// <para>
-        /// This function must only be called from the main thread.
-        /// </para>
-        /// <para>
-        /// Possible errors include <see cref="ErrorCode.NotInitialized" />.
-        /// </para>
-        /// </remarks>
-        public unsafe partial GlfwCallbacks.WindowPosCallback SetWindowPosCallback
-        (
-            WindowHandle* window,
-            [PinObject(PinMode.UntilNextCall)] GlfwCallbacks.WindowPosCallback callback
-        );
-
-        /// <summary>
-        /// <para>
-        /// Sets the refresh callback for the specified window.
-        /// </para>
-        /// <para>
-        /// This function sets the refresh callback of the specified window, which is
-        /// called when the content area of the window needs to be redrawn, for example
-        /// if the window has been exposed after having been covered by another window.
-        /// </para>
-        /// <para>
-        /// On compositing window systems such as Aero, Compiz, Aqua or Wayland, where
-        /// the window contents are saved off-screen, this callback may be called only
-        /// very infrequently or never at all.
-        /// </para>
-        /// </summary>
-        /// <param name="window">The window whose callback to set.</param>
-        /// <param name="callback">The new callback, or <c>null</c> to remove the currently set callback.</param>
-        /// <returns>
-        /// The previously set callback, or <c>null</c> if no callback was set or the library had not been initialized.
-        /// </returns>
-        /// <remarks>
-        /// <para>
-        /// This function must only be called from the main thread.
-        /// </para>
-        /// <para>
-        /// Possible errors include <see cref="ErrorCode.NotInitialized" />.
-        /// </para>
-        /// </remarks>
-        public unsafe partial GlfwCallbacks.WindowRefreshCallback SetWindowRefreshCallback
-        (
-            WindowHandle* window,
-            [PinObject(PinMode.UntilNextCall)] GlfwCallbacks.WindowRefreshCallback callback
-        );
-
-        /// <summary>
-        /// <para>
-        /// This function sets the swap interval for the current OpenGL or OpenGL ES context,
-        /// i.e. the number of screen updates to wait from the time <see cref="SwapBuffers" /> was called
-        /// before swapping the buffers and returning.
-        /// This is sometimes called vertical synchronization, vertical retrace synchronization or just vsync.
-        /// </para>
-        /// <para>
-        /// A context that supports either of the <c>WGL_EXT_swap_control_tear</c>
-        /// and <c>GLX_EXT_swap_control_tear</c> extensions also accepts negative swap intervals,
-        /// which allows the driver to swap immediately even if a frame arrives a little bit late.
-        /// You can check for these extensions with <see cref="ExtensionSupported" />.
-        /// </para>
-        /// <para>
-        /// A context must be current on the calling thread.
-        /// Calling this function without a current context will cause a <see cref="ErrorCode.NoContext" /> error.
-        /// </para>
-        /// </summary>
-        /// <param name="interval">
-        /// The minimum number of screen updates to wait for until the buffers are swapped by <see cref="SwapBuffers" />.
-        /// </param>
-        /// <remarks>
-        /// <para>
-        /// This function is not called during context creation,
-        /// leaving the swap interval set to whatever is the default on that platform.
-        /// This is done because some swap interval extensions used by GLFW
-        /// do not allow the swap interval to be reset to zero once it has been set to a non-zero value.
-        /// </para>
-        /// <para>
-        /// Some GPU drivers do not honor the requested swap interval,
-        /// either because of a user setting that overrides the application's request or due to bugs in the driver.
-        /// </para>
-        /// <para>
-        /// This function may be called from any thread.
-        /// </para>
-        /// <para>
-        /// Possible errors include <see cref="ErrorCode.NotInitialized" />, <see cref="ErrorCode.NoContext" /> and
-        /// <see cref="ErrorCode.PlatformError" />.
-        /// </para>
-        /// </remarks>
-        /// <seealso cref="SwapBuffers" />
-        public partial void SwapInterval(int interval);
-
-        /// <summary>
-        /// <para>
-        /// This function puts the calling thread to sleep until at least one event is available in the event queue.
-        /// </para>
-        /// <para>
-        /// Once one or more events are available, it behaves exactly like <see cref="PollEvents" />,
-        /// i.e. the events in the queue are processed and the function then returns immediately.
-        /// </para>
-        /// <para>
-        /// Processing events will cause the window and input callbacks associated with those events to be called.
-        /// </para>
-        /// <para>
-        /// Since not all events are associated with callbacks,
-        /// this function may return without a callback having been called even if you are monitoring all callbacks.
-        /// </para>
-        /// <para>
-        /// On some platforms, a window move, resize or menu operation will cause event processing to block.
-        /// This is due to how event processing is designed on those platforms.
-        /// You can use the window refresh callback (<see cref="SetWindowRefreshCallback" />)
-        /// to redraw the contents of your window when necessary during such operations.
-        /// </para>
-        /// <para>
-        /// On some platforms,
-        /// certain callbacks may be called outside of a call to one of the event processing functions.
-        /// </para>
-        /// <para>
-        /// If no windows exist, this function returns immediately.
-        /// For synchronization of threads in applications that do not create windows,
-        /// use your threading library of choice.
-        /// </para>
-        /// <para>
-        /// Event processing is not required for joystick input to work.
-        /// </para>
-        /// </summary>
-        /// <remarks>
-        /// This function must only be called from the main thread.
-        /// This function must not be called from a callback.
-        /// Possible errors include <see cref="ErrorCode.NotInitialized" /> and <see cref="ErrorCode.PlatformError" />.
-        /// </remarks>
-        /// <seealso cref="PollEvents" />
-        /// <seealso cref="WaitEventsTimeout" />
-        public partial void WaitEvents();
-
-        /// <summary>
-        /// <para>
-        /// This function puts the calling thread to sleep until at least one event is available in the event queue,
-        /// or until the specified timeout is reached.
-        /// </para>
-        /// <para>
-        /// If one or more events are available, it behaves exactly like <see cref="PollEvents" />,
-        /// i.e. the events in the queue are processed and the function then returns immediately.
-        /// </para>
-        /// <para>
-        /// Processing events will cause the window and input callbacks associated with those events to be called.
-        /// </para>
-        /// <para>
-        /// The timeout value must be a positive finite number.
-        /// </para>
-        /// <para>
-        /// Since not all events are associated with callbacks,
-        /// this function may return without a callback having been called even if you are monitoring all callbacks.
-        /// </para>
-        /// <para>
-        /// On some platforms, a window move, resize or menu operation will cause event processing to block.
-        /// This is due to how event processing is designed on those platforms.
-        /// </para>
-        /// <para>
-        /// You can use the window refresh callback (<see cref="SetWindowRefreshCallback" />)
-        /// to redraw the contents of your window when necessary during such operations.
-        /// </para>
-        /// <para>
-        /// On some platforms,
-        /// certain callbacks may be called outside of a call to one of the event processing functions.
-        /// </para>
-        /// <para>
-        /// If no windows exist, this function returns immediately.
-        /// </para>
-        /// <para>
-        /// For synchronization of threads in applications that do not create windows,
-        /// use your threading library of choice.
-        /// </para>
-        /// <para>
-        /// Event processing is not required for joystick input to work.
-        /// </para>
-        /// </summary>
-        /// <param name="timeout">The maximum amount of time, in seconds, to wait.</param>
-        /// <remarks>
-        /// <para>
-        /// This function must only be called from the main thread.
-        /// </para>
-        /// <para>
-        /// This function must not be called from a callback.
-        /// </para>
-        /// </remarks>
-        /// <seealso cref="PollEvents" />
-        /// <seealso cref="WaitEvents" />
-        public partial void WaitEventsTimeout(double timeout);
-
-        /// <summary>
-        /// <para>
-        /// This function returns the contents of the system clipboard,
-        /// if it contains or is convertible to a UTF-8 encoded string.
-        /// </para>
-        /// </summary>
-        /// <param name="window">The window that will request the clipboard contents.</param>
-        /// <returns>
-        /// The contents of the clipboard as a UTF-8 encoded string, or <c>null</c> if an error occurred.
-        /// </returns>
-        /// <remarks>
-        /// <para>
-        /// This function may only be called from the main thread.
-        /// </para>
-        /// <para>
-        /// The returned string is allocated and freed by GLFW. You should not free it yourself.
-        /// The returned string is valid only until the next call to <see cref="GetClipboardString" /> or
-        /// <see cref="SetClipboardString" />.
-        /// </para>
-        /// <para>
-        /// Possible errors include <see cref="ErrorCode.NotInitialized" /> and <see cref="ErrorCode.PlatformError" />.
-        /// </para>
-        /// </remarks>
-        /// <seealso cref="SetClipboardString" />
-        public unsafe partial string GetClipboardString(WindowHandle* window);
-
-        /// <summary>
-        /// <para>
-        /// This function sets the system clipboard to the specified, UTF-8 encoded string.
-        /// </para>
-        /// </summary>
-        /// <param name="window">The window that will own the clipboard contents. </param>
-        /// <param name="data">A UTF-8 encoded string.</param>
-        /// <remarks>
-        /// <para>
-        /// The specified string is copied before this function returns.
-        /// </para>
-        /// <para>
-        /// This function must only be called from the main thread.
-        /// </para>
-        /// <para>
-        /// Possible errors include <see cref="ErrorCode.NotInitialized" /> and <see cref="ErrorCode.PlatformError" />.
-        /// </para>
-        /// </remarks>
-        /// <seealso cref="GetClipboardString" />
-        public unsafe partial void SetClipboardString(WindowHandle* window, string data);
-
-        /// <summary>
-        /// Returns whether the Vulkan loader and an ICD have been found.
-        /// </summary>
-        /// <remarks>
-        /// <para>
-        /// This function returns whether the Vulkan loader and any minimally functional ICD have been found.
-        /// </para>
-        /// <para>
-        /// The availability of a Vulkan loader and even an ICD does not by itself
-        /// guarantee that surface creation or even instance creation is possible.
-        /// For example, on Fermi systems Nvidia will install an ICD that provides no actual Vulkan support.
-        /// Call <see cref="GetRequiredInstanceExtensions" /> to check whether the extensions necessary
-        /// for Vulkan surface creation are available and <see cref="GetPhysicalDevicePresentationSupport" />
-        /// to check whether a queue family of a physical device supports image presentation.
-        /// </para>
-        /// <para>
-        /// Possible errors include <see cref="ErrorCode.NotInitialized" />.
-        /// </para>
-        /// <para>
-        /// This function may be called from any thread.
-        /// </para>
-        /// </remarks>
-        /// <returns>
-        /// <c>true</c> if Vulkan is minimally available, or <c>false</c> otherwise.
-        /// </returns>
-        public partial bool VulkanSupported();
-
-        /// <summary>
-        /// Returns the Vulkan instance extensions required by GLFW.
-        /// </summary>
-        /// <remarks>
-        /// <para>
-        /// This function returns an array of names of Vulkan instance extensions required by GLFW for
-        /// creating Vulkan surfaces for GLFW windows. If successful, the list will always contains
-        /// <c>VK_KHR_surface</c>, so if you don't require any additional extensions you can
-        /// pass this list directly to the <c>VkInstanceCreateInfo</c> struct.
-        /// </para>
-        /// <para>
-        /// If Vulkan is not available on the machine, this function returns <c>null</c> and generates
-        /// a <see cref="ErrorCode.NotInitialized" /> error. Call <see cref="VulkanSupported" /> to check
-        /// whether Vulkan is at least minimally available.
-        /// </para>
-        /// <para>
-        /// If Vulkan is available but no set of extensions allowing window surface creation was found,
-        /// this function returns <c>null</c>. You may still use Vulkan for off-screen rendering and compute work.
-        /// </para>
-        /// <para>
-        /// Additional extensions may be required by future versions of GLFW.
-        /// You should check if any extensions you wish to enable are already in the returned array,
-        /// as it is an error to specify an extension more than once in the <c>VkInstanceCreateInfo</c> struct.
-        /// </para>
-        /// <para>
-        /// macOS: This function currently only supports the <c>VK_MVK_macos_surface</c> extension from MoltenVK.
-        /// </para>
-        /// <para>
-        /// Possible errors include <see cref="ErrorCode.NotInitialized" /> and <see cref="ErrorCode.ApiUnavailable" />.
-        /// </para>
-        /// <para>
-        /// The returned array is allocated and freed by GLFW. You should not free it yourself.
-        /// It is guaranteed to be valid only until the library is terminated.
-        /// </para>
-        /// <para>
-        /// This function may be called from any thread.
-        /// </para>
-        /// </remarks>
-        /// <param name="count">
-        /// Where to store the number of extensions in the returned array.
-        /// This is set to zero if an error occurred.
-        /// </param>
-        /// <returns>
-        /// An array of ASCII encoded extension names, or <c>null</c> if an error occurred.
-        /// </returns>
-        public unsafe partial byte** GetRequiredInstanceExtensions(out uint count);
-
-        /// <summary>
-        /// Returns the address of the specified Vulkan instance function.
-        /// </summary>
-        /// <remarks>
-        /// <para>
-        /// This function returns the address of the specified Vulkan core or extension function for
-        /// the specified instance. If instance is set to <c>null</c> it can return any function exported
-        /// from the Vulkan loader, including at least the following functions:
-        /// </para>
-        /// <list type="bullet">
-        /// <item>
-        /// <description>
-        /// <c>vkEnumerateInstanceExtensionProperties</c>
-        /// </description>
-        /// <description>
-        /// <c>vkEnumerateInstanceLayerProperties</c>
-        /// </description>
-        /// <description>
-        /// <c>vkCreateInstance</c>
-        /// </description>
-        /// <description>
-        /// <c>vkGetInstanceProcAddr</c>
-        /// </description>
-        /// </item>
-        /// </list>
-        /// <para>
-        /// If Vulkan is not available on the machine, this function returns <c>null</c> and generates
-        /// a <see cref="ErrorCode.NotInitialized" /> error. Call <see cref="VulkanSupported" /> to check
-        /// whether Vulkan is at least minimally available.
-        /// </para>
-        /// <para>
-        /// This function is equivalent to calling <c>vkGetInstanceProcAddr</c> with a platform-specific
-        /// query of the Vulkan loader as a fallback.
-        /// </para>
-        /// <para>
-        /// Possible errors include <see cref="ErrorCode.NotInitialized" /> and <see cref="ErrorCode.ApiUnavailable" />.
-        /// </para>
-        /// <para>
-        /// The returned function pointer is valid until the library is terminated.
-        /// </para>
-        /// </remarks>
-        /// <param name="instance">
-        /// The Vulkan instance to query, or <c>null</c> to retrieve functions related to instance creation.
-        /// </param>
-        /// <param name="procName">The ASCII encoded name of the function.</param>
-        /// <returns>The address of the function, or <c>null</c> if an error occurred.</returns>
-        public unsafe partial IntPtr GetInstanceProcAddress(VkHandle instance, byte* procName);
-
-        /// <summary>
-        /// Returns whether the specified queue family can present images.
-        /// </summary>
-        /// <remarks>
-        /// <para>
-        /// This function returns whether the specified queue family of the specified physical device
-        /// supports presentation to the platform GLFW was built for.
-        /// </para>
-        /// <para>
-        /// If Vulkan or the required window surface creation instance extensions are not available
-        /// on the machine, or if the specified instance was not created with the required extensions,
-        /// this function returns <c>false</c> and generates a <see cref="ErrorCode.ApiUnavailable" /> error.
-        /// Call <see cref="VulkanSupported" /> to check whether Vulkan is at least minimally available and
-        /// <see cref="GetRequiredInstanceExtensions" /> to check what instance extensions are required.
-        /// </para>
-        /// <para>
-        /// Possible errors include <see cref="ErrorCode.NotInitialized" /> and <see cref="ErrorCode.ApiUnavailable" />.
-        /// </para>
-        /// <para>
-        /// macOS: This function currently always returns <c>true</c>, as the <c>VK_MVK_macos_surface</c>
-        /// extension does not provide a <c>vkGetPhysicalDevice*PresentationSupport</c> type function.
-        /// </para>
-        /// <para>
-        /// This function may be called from any thread.
-        /// For synchronization details of Vulkan objects, see the Vulkan specification.
-        /// </para>
-        /// </remarks>
-        /// <param name="instance">The instance that the physical device belongs to.</param>
-        /// <param name="device">The physical device that the queue family belongs to.</param>
-        /// <param name="queueFamily">The index of the queue family to query.</param>
-        /// <returns><c>true</c> if the queue family supports presentation, or <c>false</c> otherwise.</returns>
-        public partial bool GetPhysicalDevicePresentationSupport(VkHandle instance, VkHandle device, int queueFamily);
-
-        /// <summary>
-        /// Creates a Vulkan surface for the specified window.
-        /// </summary>
-        /// <remarks>
-        /// <para>
-        /// This function creates a Vulkan surface for the specified window.
-        /// </para>
-        /// <para>
-        /// If the Vulkan loader or at least one minimally functional ICD were not found,
-        /// this function returns <c>VK_ERROR_INITIALIZATION_FAILED</c> and generates a
-        /// <see cref="ErrorCode.ApiUnavailable" /> error.
-        /// Call <see cref="VulkanSupported" /> to check whether Vulkan is at least minimally available.
-        /// </para>
-        /// <para>
-        /// If the required window surface creation instance extensions are not available or
-        /// if the specified instance was not created with these extensions enabled,
-        /// this function returns <c>VK_ERROR_EXTENSION_NOT_PRESENT</c> and generates a
-        /// <see cref="ErrorCode.ApiUnavailable" /> error.
-        /// Call <see cref="GetRequiredInstanceExtensions" /> to check what instance extensions are required.
-        /// </para>
-        /// <para>
-        /// The window surface cannot be shared with another API so the window must have been created with
-        /// the client api hint set to <see cref="ClientApi.NoApi" /> otherwise it generates a
-        /// <see cref="ErrorCode.InvalidValue" /> error and returns <c>VK_ERROR_NATIVE_WINDOW_IN_USE_KHR</c>.
-        /// </para>
-        /// <para>
-        /// The window surface must be destroyed before the specified Vulkan instance.
-        /// It is the responsibility of the caller to destroy the window surface.
-        /// GLFW does not destroy it for you. Call <c>vkDestroySurfaceKHR</c> to destroy the surface.
-        /// </para>
-        /// <para>
-        /// Possible errors include <see cref="ErrorCode.NotInitialized" />, <see cref="ErrorCode.ApiUnavailable" />,
-        /// <see cref="ErrorCode.PlatformError" /> and <see cref="ErrorCode.InvalidValue" />.
-        /// </para>
-        /// <para>
-        /// If an error occurs before the creation call is made, GLFW returns the Vulkan error code most
-        /// appropriate for the error. Appropriate use of <see cref="VulkanSupported" /> and
-        /// <see cref="GetRequiredInstanceExtensions" /> should eliminate almost all occurrences of these errors.
-        /// </para>
-        /// <para>
-        /// macOS: This function currently only supports the <c>VK_MVK_macos_surface</c> extension from MoltenVK.
-        /// </para>
-        /// <para>
-        /// macOS: This function creates and sets a <c>CAMetalLayer</c> instance for the window content view,
-        /// which is required for MoltenVK to function.
-        /// </para>
-        /// <para>
-        /// This function may be called from any thread.
-        /// For synchronization details of Vulkan objects, see the Vulkan specification.
-        /// </para>
-        /// </remarks>
-        /// <param name="instance">The Vulkan instance to create the surface in.</param>
-        /// <param name="window">The window to create the surface for.</param>
-        /// <param name="allocator">The allocator to use, or <c>null</c> to use the default allocator.</param>
-        /// <param name="surface">
-        /// Where to store the handle of the surface.
-        /// This is set to <c>VK_NULL_HANDLE</c> if an error occurred.
-        /// </param>
-        /// <returns>
-        /// <c>VK_SUCCESS</c> if successful, or a Vulkan error code if an error occurred.
-        /// </returns>
-        public unsafe partial int CreateWindowSurface
-        (
-            VkHandle instance,
-            WindowHandle* window,
-            void* allocator,
-            VkNonDispatchableHandle* surface
-        );
-
-        /// <summary>
-        /// <para>
-        /// Returns the address of the specified function for the current context.
-        /// </para>
-        /// <para>
-        /// This function returns the address of the specified OpenGL or OpenGL ES core
-        /// or extension function, if it is supported by the current context.
-        /// </para>
-        /// <para>
-        /// A context must be current on the calling thread.  Calling this function without a current context will
-        /// cause a <see cref="ErrorCode.NoContext" /> error. This function does not apply to Vulkan.  If you are rendering
-        /// with Vulkan, see <see cref="GetInstanceProcAddress" />, <see cref="GetInstanceProcAddr" /> and
-        /// <see cref="GetDeviceProcAddr" /> instead.
-        /// </para>
-        /// <para>
-        /// Possible errors include <see cref="ErrorCode.NotInitialized" />, <see cref="ErrorCode.NoContext" /> and
-        /// <see cref="ErrorCode.PlatformError" />.
-        /// </para>
-        /// <remarks>
-        /// <para>
-        /// The address of a given function is not guaranteed to be the same between contexts.
-        /// </para>
-        /// <para>
-        /// This function may return a non-<see cref="IntPtr.Zero" /> address despite the associated version or extension not being
-        /// available.  Always check the context version or extension string first.
-        /// </para>
-        /// <para>
-        /// The returned function pointer is valid until the context is destroyed or the library is terminated.
-        /// </para>
-        /// <para>
-        /// This function may be called from any thread.
-        /// </para>
-        /// </remarks>
-        /// </summary>
-        /// <param name="name">The ASCII encoded name of the function.</param>
-        /// <returns>The address of the function, or IntPtr.Zero if an error occurred.</returns>
-        public partial IntPtr GetProcAddress(string name);
-
-        /// <summary>Retrieves the work area of the monitor.</summary>
-        /// <remarks>
-        /// <para>
-        /// This function returns the position, in screen coordinates, of the upper-left
-        /// corner of the work area of the specified monitor along with the work area
-        /// size in screen coordinates. The work area is defined as the area of the
-        /// monitor not occluded by the operating system task bar where present. If no
-        /// task bar exists then the work area is the monitor resolution in screen
-        /// coordinates.
-        /// </para>
-        /// <para>
-        /// Any or all of the position and size arguments may be <code>null</code>.  If an error
-        /// occurs, all non-<code>null</code> position and size arguments will be set to zero.
-        /// </para>
-        /// </remarks>
-        /// <param name="monitor">The monitor to query.</param>
-        /// <param name="x">Where to store the monitor x-coordinate, or <code>null</code>.</param>
-        /// <param name="y">Where to store the monitor y-coordinate, or <code>null</code>.</param>
-        /// <param name="width">Where to store the monitor width, or <code>null</code>.</param>
-        /// <param name="height">Where to store the monitor height, or <code>null</code>.</param>
-        public unsafe partial void GetMonitorWorkarea
-            (Monitor* monitor, out int x, out int y, out int width, out int height);
-
-        /// <summary>
-        /// Gets an instance of the API.
-        /// </summary>
-        /// <returns>The instance.</returns>
-        public static Glfw GetApi()
-        {
-            return new Glfw(new DefaultNativeContext(new GlfwLibraryNameContainer().GetLibraryName()));
-        }
-
-        /// <inheritdoc />
-        public override bool IsExtensionPresent(string name)
-        {
-            throw new NotSupportedException("Extensions are invalid for GLFW");
-        }
-    }
-}
+// This file is part of Silk.NET.
+// 
+// You may modify and distribute Silk.NET under the terms
+// of the MIT license. See the LICENSE file for details.
+
+using System;
+using System.Collections.Generic;
+using System.Runtime.InteropServices;
+using Silk.NET.Core.Contexts;
+using Silk.NET.Core.Loader;
+using Silk.NET.Core.Native;
+
+namespace Silk.NET.GLFW
+{
+    /// <summary>
+    /// Provides access to the GLFW API.
+    /// </summary>
+    //public partial class Glfw : NativeAPI, IGlfw
+    [NativeApi(Prefix = "glfw")]
+    public partial class Glfw : NativeAPI
+    {
+        /// <summary>
+        /// Gets an integer equal to GLFW_DONT_CARE. This can be used for several window hints to use the platform default.
+        /// </summary>
+        public const int DontCare = -1;
+
+        private static readonly bool _isWindows = RuntimeInformation.IsOSPlatform(OSPlatform.Windows);
+        private static readonly List<Exception> _exceptions = new List<Exception>();
+
+        /// <inheritdoc />
+        protected Glfw(INativeContext ctx)
+            : base(ctx)
+        {
+        }
+
+        /// <summary>
+        /// Gets the default callback which gets called when a GLFW-Error occurs.
+        /// </summary>
+        /// <seealso cref="SetErrorCallback" />
+        public static GlfwCallbacks.ErrorCallback ErrorCallback { get; } = (errorCode, description) =>
+        {
+            var ex = new GlfwException($"{errorCode}: {description}") {ErrorCode = errorCode};
+            if (_isWindows)
+            {
+                // we can actually be helpful on windows which is cool
+                throw ex;
+            }
+
+            // ffs
+            _exceptions.Add(ex);
+        };
+
+        /// <summary>
+        /// When the default callback is used, this method will throw all errors caught by the default callback.
+        /// </summary>
+        /// <remarks>
+        /// This is due to CoreCLR not being able to catch exceptions after a managed-to-native-to-managed transition.
+        /// For more information, see the following issue: https://github.com/Ultz/Silk.NET/issues/168
+        /// </remarks>
+        public static void ThrowExceptions()
+        {
+            if (!_isWindows || _exceptions.Count == 0) return;
+            if (_exceptions.Count == 1)
+            {
+                throw _exceptions[0];
+            }
+
+            throw new GlfwException
+            (
+                "Multiple errors occured within GLFW since the last ThrowExceptions call.",
+                new AggregateException(_exceptions)
+            );
+        }
+
+        /// <inheritdoc />
+        public SearchPathContainer SearchPaths { get; } = new GlfwLibraryNameContainer();
+
+        /// <summary>
+        /// <para>
+        /// This function initializes the GLFW library. Before most GLFW functions can be used,
+        /// GLFW must be initialized, and before an application terminates GLFW should be terminated in order to
+        /// free any resources allocated during or after initialization.
+        /// </para>
+        /// <para>
+        /// If this function fails, it calls <see cref="Terminate" /> before returning.
+        /// </para>
+        /// <para>
+        /// If it succeeds, you should call <see cref="Terminate" /> before the application exits.
+        /// </para>
+        /// <para>
+        /// Additional calls to this function after successful initialization
+        /// but before termination will return <c>true</c> immediately.
+        /// </para>
+        /// </summary>
+        /// <returns><c>true</c> if successful, or <c>false</c> if an error occurred.</returns>
+        /// <remarks>
+        /// <para>
+        /// OS X: This function will change the current directory of the application
+        /// to the Contents/Resources subdirectory of the application's bundle, if present.
+        /// </para>
+        /// <para>
+        /// This function must only be called from the main thread.
+        /// </para>
+        /// <para>
+        /// Possible errors include <see cref="ErrorCode.PlatformError" />.
+        /// </para>
+        /// </remarks>
+        public partial bool Init();
+
+        /// <summary>
+        /// <para>
+        /// This function destroys all remaining windows and cursors, restores any modified gamma ramps
+        /// and frees any other allocated resources. Once this function is called,
+        /// you must again call <see cref="Init" /> successfully before you will be able to use most GLFW functions.
+        /// </para>
+        /// <para>
+        /// If GLFW has been successfully initialized, this function should be called before the application exits.
+        /// </para>
+        /// <para>
+        /// If initialization fails, there is no need to call this function,
+        /// as it is called by <see cref="Init" /> before it returns failure.
+        /// </para>
+        /// </summary>
+        /// <remarks>
+        /// <para>
+        /// The contexts of any remaining windows must not be current on any other thread when this function is called.
+        /// </para>
+        /// <para>
+        /// This function may be called before <see cref="Init" />.
+        /// </para>
+        /// <para>
+        /// This function must not be called from a callback.
+        /// </para>
+        /// <para>
+        /// This function must only be called from the main thread.
+        /// </para>
+        /// <para>
+        /// Possible errors include <see cref="ErrorCode.PlatformError" />.
+        /// </para>
+        /// </remarks>
+        public partial void Terminate();
+
+        /// <summary>
+        /// <para>
+        /// This function sets hints for the next initialization of GLFW.
+        /// </para>
+        /// <para>
+        /// The values you set hints to are never reset by GLFW, but they only take effect during initialization.
+        /// </para>
+        /// <para>
+        /// Once GLFW has been initialized,
+        /// any values you set will be ignored until the library is terminated and initialized again.
+        /// </para>
+        /// <para>
+        /// Some hints are platform specific.
+        /// These may be set on any platform but they will only affect their specific platform.
+        /// Other platforms will ignore them. Setting these hints requires no platform specific headers or functions.
+        /// </para>
+        /// </summary>
+        /// <param name="hint">The <see cref="NET.GLFW.InitHint" /> to set.</param>
+        /// <param name="value">The new value of the <see cref="NET.GLFW.InitHint" />.</param>
+        /// <remarks>
+        /// <para>
+        /// This function may be called before <see cref="Init" />.
+        /// </para>
+        /// <para>
+        /// This function must only be called from the main thread.
+        /// </para>
+        /// <para>
+        /// Possible errors include <see cref="ErrorCode.InvalidEnum" /> and <see cref="ErrorCode.InvalidValue" />.
+        /// </para>
+        /// </remarks>
+        public partial void InitHint(InitHint hint, bool value);
+
+        /// <summary>
+        /// <para>
+        /// This function retrieves the major, minor and revision numbers of the GLFW library.
+        /// It is intended for when you are using GLFW
+        /// as a shared library and want to ensure that you are using the minimum required version.
+        /// </para>
+        /// <para>
+        /// Any or all of the version arguments may be <c>out _</c>.
+        /// </para>
+        /// </summary>
+        /// <param name="major">Where to store the major version number, or <c>out _</c>.</param>
+        /// <param name="minor">Where to store the minor version number, or <c>out _</c>.</param>
+        /// <param name="revision">Where to store the revision number, or <c>out _</c>.</param>
+        /// <remarks>
+        /// <para>
+        /// This function may be called before <see cref="Init" />.
+        /// </para>
+        /// <para>
+        /// This function may be called from any thread.
+        /// </para>
+        /// </remarks>
+        public partial void GetVersion(out int major, out int minor, out int revision);
+
+        /// <summary>
+        /// <para>
+        /// This function returns the compile-time generated version string of the GLFW library binary.
+        /// It describes the version, platform, compiler and any platform-specific compile-time options.
+        /// It should not be confused with the OpenGL or OpenGL ES version string, queried with <c>glGetString</c>.
+        /// </para>
+        /// <para>
+        /// Do not use the version string to parse the GLFW library version.
+        /// The <see cref="GetVersion" /> function provides the version of the running library binary in numerical format.
+        /// </para>
+        /// </summary>
+        /// <returns>The ASCII-encoded GLFW version string.</returns>
+        /// <remarks>
+        /// <para>
+        /// This function may be called before <see cref="Init" />.
+        /// </para>
+        /// <para>
+        /// The returned string is static and compile-time generated.
+        /// </para>
+        /// <para>
+        /// This function may be called from any thread.
+        /// </para>
+        /// </remarks>
+        /// <seealso cref="GetVersion" />
+        public partial string GetVersionString();
+
+        /// <summary>
+        /// Use <see cref="GetError(out byte*)"/> instead.
+        /// </summary>
+        /// <param name="description">
+        /// Where to store the error description pointer, or <c>out _</c>"/>.
+        /// This is actually a <see cref="byte"/> pointer.
+        /// </param>
+        /// <returns>The last error code for the calling thread, or <see cref="ErrorCode.NoError" /> (zero).</returns>
+        /// <remarks>
+        /// <para>
+        /// This method has an incorrect parameter type.
+        /// </para>
+        /// <para>
+        /// Will be removed in v2.0.
+        /// </para>
+        /// </remarks>
+        /// <seealso cref="GetError(out byte*)" />
+        [Obsolete("Use GetError(out byte* description) instead.")]
+        public unsafe partial ErrorCode GetError(out char* description);
+
+        /// <summary>
+        /// <para>
+        /// This function returns and clears the error code of the last error that occurred on the calling thread,
+        /// and optionally a UTF-8 encoded human-readable description of it.
+        /// </para>
+        /// <para>
+        /// If no error has occurred since the last call,
+        /// it returns <see cref="ErrorCode.NoError" /> (zero) and the description pointer is set to <c>null</c>.
+        /// </para>
+        /// </summary>
+        /// <param name="description">Where to store the error description pointer, or <c>out _</c>"/>.</param>
+        /// <returns>The last error code for the calling thread, or <see cref="ErrorCode.NoError" /> (zero).</returns>
+        /// <remarks>
+        /// <para>
+        /// The returned string is allocated and freed by GLFW. You should not free it yourself.
+        /// It is only guaranteed to be valid until the next error occurs or the library is terminated.
+        /// </para>
+        /// <para>
+        /// This function may be called before <see cref="Init" />.
+        /// </para>
+        /// <para>
+        /// This function may be called from any thread.
+        /// </para>
+        /// </remarks>
+        /// <seealso cref="SetErrorCallback" />
+        public unsafe partial ErrorCode GetError(out byte* description);
+
+        /// <summary>
+        /// <para>
+        /// This function returns an array of handles for all currently connected monitors.
+        /// The primary monitor is always first in the returned array.
+        /// </para>
+        /// <para>
+        /// If no monitors were found, this function returns <c>null</c>.
+        /// </para>
+        /// </summary>
+        /// <param name="count">
+        /// Where to store the number of monitors in the returned array. This is set to zero if an error occurred.
+        /// </param>
+        /// <returns>
+        /// An array of monitor handles, or <c>null</c> if no monitors were found or if an error occurred.
+        /// </returns>
+        /// <remarks>
+        /// <para>
+        /// The returned array is allocated and freed by GLFW. You should not free it yourself.
+        /// It is only guaranteed to be valid until the monitor configuration changes or the library is terminated.
+        /// </para>
+        /// <para>
+        /// This function must only be called from the main thread.
+        /// </para>
+        /// <para>
+        /// Possible errors include <see cref="ErrorCode.NotInitialized" />.
+        /// </para>
+        /// </remarks>
+        /// <seealso cref="GetPrimaryMonitor" />
+        public unsafe partial Monitor** GetMonitors(out int count);
+
+        /// <summary>
+        /// <para>
+        /// This function returns the position, in screen coordinates, of the upper-left corner of the specified monitor.
+        /// </para>
+        /// </summary>
+        /// <param name="monitor">The monitor to query.</param>
+        /// <param name="x">Where to store the monitor x-coordinate, or <c>out _</c>.</param>
+        /// <param name="y">Where to store the monitor y-coordinate, or <c>out _</c>.</param>
+        /// <remarks>
+        /// <para>
+        /// This function must only be called from the main thread.
+        /// </para>
+        /// <para>
+        /// Possible errors include <see cref="ErrorCode.NotInitialized" /> and <see cref="ErrorCode.PlatformError" />.
+        /// </para>
+        /// </remarks>
+        public unsafe partial void GetMonitorPos(Monitor* monitor, out int x, out int y);
+
+        /// <summary>
+        /// <para>
+        /// This function returns the size, in millimetres, of the display area of the specified monitor.
+        /// </para>
+        /// <para>
+        /// Some systems do not provide accurate monitor size information,
+        /// either because the monitor EDID(Extended Display Identification Data) data is incorrect
+        /// or because the driver does not report it accurately.
+        /// </para>
+        /// <para>
+        /// Any or all of the size arguments may be <c>out _</c>.
+        /// If an error occurs, all non-<c>out _</c> size arguments will be set to zero.
+        /// </para>
+        /// </summary>
+        /// <param name="monitor">The monitor to query.</param>
+        /// <param name="width">
+        /// Where to store the width, in millimetres, of the monitor's display area, or <c>out _</c>.
+        /// </param>
+        /// <param name="height">
+        /// Where to store the height, in millimetres, of the monitor's display area, or <c>out _</c>.
+        /// </param>
+        /// <remarks>
+        /// <para>
+        /// Windows: calculates the returned physical size from the current resolution
+        ///          and system DPI instead of querying the monitor EDID data.
+        /// </para>
+        /// <para>
+        /// This function must only be called from the main thread.
+        /// </para>
+        /// <para>
+        /// Possible errors include <see cref="ErrorCode.NotInitialized" />.
+        /// </para>
+        /// </remarks>
+        public unsafe partial void GetMonitorPhysicalSize(Monitor* monitor, out int width, out int height);
+
+        /// <summary>
+        /// <para>
+        /// This function retrieves the content scale for the specified monitor.
+        /// </para>
+        /// <para>
+        /// The content scale is the ratio between the current DPI and the platform's default DPI.
+        /// </para>
+        /// <para>
+        /// If you scale all pixel dimensions by this scale then your content should appear at an appropriate size.
+        /// This is especially important for text and any UI elements.
+        /// </para>
+        /// <para>
+        /// The content scale may depend on both the monitor resolution and pixel density and on user settings.
+        /// It may be very different from the raw DPI calculated from the physical size and current resolution.
+        /// </para>
+        /// </summary>
+        /// <param name="monitor">The monitor to query.</param>
+        /// <param name="xscale">Where to store the x-axis content scale, or <c>out _</c>.</param>
+        /// <param name="yscale">Where to store the y-axis content scale, or <c>out _</c>.</param>
+        // ReSharper disable IdentifierTypo
+        public unsafe partial void GetMonitorContentScale(Monitor* monitor, out float xscale, out float yscale);
+        // ReSharper enable IdentifierTypo
+
+        /// <summary>
+        /// <para>
+        /// This function returns a human-readable name, encoded as UTF-8, of the specified monitor.
+        /// The name typically reflects the make and model of the monitor
+        /// and is not guaranteed to be unique among the connected monitors.
+        /// </para>
+        /// </summary>
+        /// <param name="monitor">The monitor to query.</param>
+        /// <returns>The UTF-8 encoded name of the monitor, or <c>null</c> if an error occurred.</returns>
+        /// <remarks>
+        /// <para>
+        /// The returned string is allocated and freed by GLFW. You should not free it yourself.
+        /// It is valid until the specified monitor is disconnected or the library is terminated.
+        /// </para>
+        /// <para>
+        /// This function must only be called from the main thread.
+        /// </para>
+        /// <para>
+        /// Possible errors include <see cref="ErrorCode.NotInitialized" />.
+        /// </para>
+        /// </remarks>
+        public unsafe partial string GetMonitorName(Monitor* monitor);
+
+        /// <summary>
+        /// <para>
+        /// This function sets the user-defined pointer of the specified monitor.
+        /// The current value is retained until the monitor is disconnected.
+        /// The initial value is <see cref="IntPtr.Zero" />.
+        /// </para>
+        /// <para>
+        /// This function may be called from the monitor callback, even for a monitor that is being disconnected.
+        /// </para>
+        /// </summary>
+        /// <param name="monitor">The monitor whose pointer to set.</param>
+        /// <param name="pointer">The new value.</param>
+        /// <remarks>
+        /// <para>
+        /// This function may be called from any thread. Access is not synchronized.
+        /// </para>
+        /// <para>
+        /// Possible errors include <see cref="ErrorCode.NotInitialized" />.
+        /// </para>
+        /// </remarks>
+        public unsafe partial void SetMonitorUserPointer(Monitor* monitor, IntPtr pointer);
+
+        /// <summary>
+        /// <para>
+        /// This function returns the current value of the user-defined pointer of the specified monitor.
+        /// The initial value is <see cref="IntPtr.Zero" />.
+        /// </para>
+        /// <para>
+        /// This function may be called from the monitor callback, even for a monitor that is being disconnected.
+        /// </para>
+        /// </summary>
+        /// <param name="monitor">The monitor whose pointer to return.</param>
+        /// <returns>The user-defined pointer of the given <paramref name="monitor" />.</returns>
+        /// <remarks>
+        /// <para>
+        /// This function may be called from any thread. Access is not synchronized.
+        /// </para>
+        /// <para>
+        /// Possible errors include <see cref="ErrorCode.NotInitialized" />.
+        /// </para>
+        /// </remarks>
+        public unsafe partial IntPtr GetMonitorUserPointer(Monitor* monitor);
+
+        /// <summary>
+        /// <para>
+        /// This function returns an array of all video modes supported by the specified monitor.
+        /// The returned array is sorted in ascending order, first by color bit depth (the sum of all channel depths)
+        /// and then by resolution area (the product of width and height).
+        /// </para>
+        /// </summary>
+        /// <param name="monitor">The monitor to query.</param>
+        /// <param name="count">
+        /// Where to store the number of video modes in the returned array.
+        /// This is set to zero if an error occurred.
+        /// </param>
+        /// <returns>An array of video modes, or <c>null</c> if an error occurred.</returns>
+        /// <remarks>
+        /// <para>
+        /// The returned array is allocated and freed by GLFW. You should not free it yourself.
+        /// It is valid until the specified monitor is disconnected,
+        /// this function is called again for that monitor, or the library is terminated.
+        /// </para>
+        /// <para>
+        /// This function must only be called from the main thread.
+        /// </para>
+        /// <para>
+        /// Possible errors include <see cref="ErrorCode.NotInitialized" /> and <see cref="ErrorCode.PlatformError" />.
+        /// </para>
+        /// </remarks>
+        /// <seealso cref="GetVideoMode" />
+        public unsafe partial VideoMode* GetVideoModes(Monitor* monitor, out int count);
+
+        /// <summary>
+        /// <para>
+        /// This function generates a 256-element gamma ramp from the specified exponent and then calls
+        /// <see cref="SetGammaRamp" /> with it. The value must be a finite number greater than zero.
+        /// </para>
+        /// </summary>
+        /// <param name="monitor">The monitor whose gamma ramp to set.</param>
+        /// <param name="gamma">The desired exponent.</param>
+        /// <remarks>
+        /// <para>
+        /// This function must only be called from the main thread.
+        /// </para>
+        /// <para>
+        /// Possible errors include <see cref="ErrorCode.NotInitialized" />, <see cref="ErrorCode.InvalidValue" /> and
+        /// <see cref="ErrorCode.PlatformError" />.
+        /// </para>
+        /// </remarks>
+        public unsafe partial void SetGamma(Monitor* monitor, float gamma);
+
+        /// <summary>
+        /// <para>
+        /// This function returns the current gamma ramp of the specified monitor.
+        /// </para>
+        /// </summary>
+        /// <param name="monitor">The monitor to query.</param>
+        /// <returns>The current gamma ramp, or <c>null</c> if an error occurred.</returns>
+        /// <remarks>
+        /// <para>
+        /// The returned structure and its arrays are allocated and freed by GLFW.
+        /// You should not free them yourself. They are valid until the specified monitor is disconnected,
+        /// this function is called again for that monitor or the library is terminated.
+        /// </para>
+        /// <para>
+        /// This function must only be called from the main thread.
+        /// </para>
+        /// <para>
+        /// Possible errors include <see cref="ErrorCode.NotInitialized" /> and <see cref="ErrorCode.PlatformError" />.
+        /// </para>
+        /// </remarks>
+        public unsafe partial GammaRamp* GetGammaRamp(Monitor* monitor);
+
+        /// <summary>
+        /// <para>
+        /// This function sets the current gamma ramp for the specified monitor.
+        /// </para>
+        /// <para>
+        /// The original gamma ramp for that monitor
+        /// is saved by GLFW the first time this function is called and is restored by <see cref="Terminate" />.
+        /// </para>
+        /// </summary>
+        /// <param name="monitor">The monitor whose gamma ramp to set.</param>
+        /// <param name="ramp">The gamma ramp to use.</param>
+        /// <remarks>
+        /// <para>
+        /// Gamma ramp sizes other than 256 are not supported by all platforms or graphics hardware.
+        /// </para>
+        /// <para>
+        /// Windows: The gamma ramp size must be 256.
+        /// </para>
+        /// <para>
+        /// The specified gamma ramp is copied before this function returns.
+        /// </para>
+        /// <para>
+        /// This function must only be called from the main thread.
+        /// </para>
+        /// <para>
+        /// Possible errors include <see cref="ErrorCode.NotInitialized" /> and <see cref="ErrorCode.PlatformError" />.
+        /// </para>
+        /// </remarks>
+        public unsafe partial void SetGammaRamp(Monitor* monitor, ref GammaRamp ramp);
+
+        /// <summary>
+        /// <para>
+        /// This function resets all window hints to their default values.
+        /// </para>
+        /// </summary>
+        /// <remarks>
+        /// <para>
+        /// This function must only be called from the main thread.
+        /// </para>
+        /// </remarks>
+        public partial void DefaultWindowHints();
+
+        /// <summary>
+        /// <para>
+        /// Sets the specified window hint to the desired value.
+        /// </para>
+        /// <para>
+        /// This function sets hints for the next call to @ref glfwCreateWindow.  The
+        /// hints, once set, retain their values until changed by a call to this
+        /// function or <see cref="DefaultWindowHints" />, or until the library is terminated.
+        /// </para>
+        /// <para>
+        /// This function does not check whether the specified hint values are valid.
+        /// If you set hints to invalid values this will instead be reported by the next
+        /// call to <see cref="CreateWindow" />.
+        /// </para>
+        /// <para>
+        /// Some hints are platform specific.  These may be set on any platform but they
+        /// will only affect their specific platform.  Other platforms will ignore them.
+        /// Setting these hints requires no platform specific headers or functions.
+        /// </para>
+        /// </summary>
+        /// <param name="hint">The window hint to set.</param>
+        /// <param name="value">The new value of the set hint.</param>
+        /// <remarks>
+        /// <para>
+        /// Possible errors include <see cref="ErrorCode.NotInitialized" /> <see cref="ErrorCode.InvalidEnum" />.
+        /// </para>
+        /// <para>
+        /// The string is copied before this function returns.
+        /// </para>
+        /// <para>
+        /// This function must only be called from the main thread.
+        /// </para>
+        /// </remarks>
+        public partial void WindowHintString(int hint, string value);
+
+        /// <summary>
+        /// <para>
+        /// This function sets the size limits of the client area of the specified window.
+        /// </para>
+        /// <para>
+        /// If the window is full screen, the size limits only take effect once it is made windowed.
+        /// </para>
+        /// <para>
+        /// If the window is not resizable, this function does nothing.
+        /// </para>
+        /// <para>
+        /// The size limits are applied immediately to a windowed mode window and may cause it to be resized.
+        /// </para>
+        /// <para>
+        /// The maximum dimensions must be greater than or equal to the minimum dimensions
+        /// and all must be greater than or equal to zero.
+        /// </para>
+        /// </summary>
+        /// <param name="window">The window to set limits for.</param>
+        /// <param name="minwidth">
+        /// The minimum width, in screen coordinates, of the client area, or <see cref="Glfw.DontCare" />.
+        /// </param>
+        /// <param name="minheight">
+        /// The minimum height, in screen coordinates, of the client area, or <see cref="Glfw.DontCare" />.
+        /// </param>
+        /// <param name="maxwidth">
+        /// The maximum width, in screen coordinates, of the client area, or <see cref="Glfw.DontCare" />.
+        /// </param>
+        /// <param name="maxheight">
+        /// The maximum height, in screen coordinates, of the client area, or <see cref="Glfw.DontCare" />.
+        /// </param>
+        /// <remarks>
+        /// <para>
+        /// If you set size limits and an aspect ratio that conflict, the results are undefined.
+        /// </para>
+        /// <para>
+        /// This function must only be called from the main thread.
+        /// </para>
+        /// <para>
+        /// Possible errors include <see cref="ErrorCode.NotInitialized" />, <see cref="ErrorCode.InvalidValue" /> and
+        /// <see cref="ErrorCode.PlatformError" />.
+        /// </para>
+        /// </remarks>
+        public unsafe partial void SetWindowSizeLimits
+        (
+            WindowHandle* window,
+            int minwidth,
+            int minheight,
+            int maxwidth,
+            int maxheight
+        );
+
+        /// <summary>
+        /// <para>
+        /// This function sets the required aspect ratio of the client area of the specified window.
+        /// </para>
+        /// <para>
+        /// If the window is full screen, the aspect ratio only takes effect once it is made windowed.
+        /// </para>
+        /// <para>
+        /// If the window is not resizable, this function does nothing.
+        /// </para>
+        /// <para>
+        /// The aspect ratio is specified as a numerator and a denominator and both values must be greater than zero.
+        /// For example, the common 16:9 aspect ratio is specified as 16 and 9, respectively.
+        /// </para>
+        /// <para>
+        /// If the numerator and denominator is set to <see cref="Glfw.DontCare" /> then the aspect ratio limit is disabled.
+        /// </para>
+        /// <para>
+        /// The aspect ratio is applied immediately to a windowed mode window and may cause it to be resized.
+        /// </para>
+        /// </summary>
+        /// <param name="window">The window to set limits for.</param>
+        /// <param name="numer">The numerator of the desired aspect ratio, or <see cref="Glfw.DontCare" />.</param>
+        /// <param name="denom">The denominator of the desired aspect ratio, or <see cref="Glfw.DontCare" />.</param>
+        /// <remarks>
+        /// <para>
+        /// If you set size limits and an aspect ratio that conflict, the results are undefined.
+        /// </para>
+        /// <para>
+        /// This function must only be called from the main thread.
+        /// </para>
+        /// <para>
+        /// Possible errors include <see cref="ErrorCode.NotInitialized" />, <see cref="ErrorCode.InvalidValue" /> and
+        /// <see cref="ErrorCode.PlatformError" />.
+        /// </para>
+        /// </remarks>
+        public unsafe partial void SetWindowAspectRatio(WindowHandle* window, int numer, int denom);
+
+        /// <summary>
+        /// <para>
+        /// This function retrieves the size, in screen coordinates, of each edge of the frame of the specified window.
+        /// </para>
+        /// <para>
+        /// This size includes the title bar, if the window has one.
+        /// The size of the frame may vary depending on the window-related hints used to create it.
+        /// </para>
+        /// <para>
+        /// Because this function retrieves the size of each window frame edge
+        /// and not the offset along a particular coordinate axis, the retrieved values will always be zero or positive.
+        /// </para>
+        /// <para>
+        /// Any or all of the size arguments may be <c>out _</c>.
+        /// If an error occurs, all non-<c>out _</c> size arguments will be set to zero.
+        /// </para>
+        /// </summary>
+        /// <param name="window">The window whose frame size to query.</param>
+        /// <param name="left">
+        /// Where to store the size, in screen coordinates, of the left edge of the window frame, or <c>out _</c>.
+        /// </param>
+        /// <param name="top">
+        /// Where to store the size, in screen coordinates, of the top edge of the window frame, or <c>out _</c>.
+        /// </param>
+        /// <param name="right">
+        /// Where to store the size, in screen coordinates, of the right edge of the window frame, or <c>out _</c>.
+        /// </param>
+        /// <param name="bottom">
+        /// Where to store the size, in screen coordinates, of the bottom edge of the window frame, or <c>out _</c>.
+        /// </param>
+        /// <remarks>
+        /// <para>
+        /// This function must only be called from the main thread.
+        /// </para>
+        /// <para>
+        /// Possible errors include <see cref="ErrorCode.NotInitialized" /> and <see cref="ErrorCode.PlatformError" />.
+        /// </para>
+        /// </remarks>
+        public unsafe partial void GetWindowFrameSize
+        (
+            WindowHandle* window,
+            out int left,
+            out int top,
+            out int right,
+            out int bottom
+        );
+
+        /// <summary>
+        /// <para>
+        /// This function returns the opacity of the window, including any decorations.
+        /// </para>
+        /// <para>
+        /// The opacity (or alpha) value is a positive finite number between zero and one,
+        /// where zero is fully transparent and one is fully opaque.
+        /// </para>
+        /// <para>
+        /// If the system does not support whole window transparency, this function always returns one.
+        /// </para>
+        /// <para>
+        /// The initial opacity value for newly created windows is one.
+        /// </para>
+        /// </summary>
+        /// <param name="window">The window to query.</param>
+        /// <returns>The opacity value of the specified window.</returns>
+        /// <remarks>
+        /// <para>
+        /// This function must only be called from the main thread.
+        /// </para>
+        /// <para>
+        /// Possible errors include <see cref="ErrorCode.NotInitialized" /> and <see cref="ErrorCode.PlatformError" />.
+        /// </para>
+        /// </remarks>
+        /// <seealso cref="SetWindowOpacity" />
+        public unsafe partial float GetWindowOpacity(WindowHandle* window);
+
+        /// <summary>
+        /// <para>
+        /// This function sets the opacity of the window, including any decorations.
+        /// </para>
+        /// <para>
+        /// The opacity (or alpha) value is a positive finite number between zero and one,
+        /// where zero is fully transparent and one is fully opaque.
+        /// </para>
+        /// <para>
+        /// The initial opacity value for newly created windows is one.
+        /// </para>
+        /// <para>
+        /// A window created with framebuffer transparency may not use whole window transparency.
+        /// The results of doing this are undefined.
+        /// </para>
+        /// </summary>
+        /// <param name="window">The window to set the opacity for.</param>
+        /// <param name="opacity">The desired opacity of the specified window.</param>
+        /// <remarks>
+        /// <para>
+        /// This function must only be called from the main thread.
+        /// </para>
+        /// <para>
+        /// Possible errors include <see cref="ErrorCode.NotInitialized" /> and <see cref="ErrorCode.PlatformError" />.
+        /// </para>
+        /// </remarks>
+        /// <seealso cref="GetWindowOpacity" />
+        public unsafe partial void SetWindowOpacity(WindowHandle* window, float opacity);
+
+        /// <summary>
+        /// <para>
+        /// This function requests user attention to the specified window.
+        /// On platforms where this is not supported, attention is requested to the application as a whole.
+        /// </para>
+        /// <para>
+        /// Once the user has given attention, usually by focusing the window or application,
+        /// the system will end the request automatically.
+        /// </para>
+        /// </summary>
+        /// <param name="window">The window to request attention to.</param>
+        /// <remarks>
+        /// <para>
+        /// macOS: Attention is requested to the application as a whole, not the specific window.
+        /// </para>
+        /// <para>
+        /// This function must only be called from the main thread.
+        /// </para>
+        /// <para>
+        /// Possible errors include <see cref="ErrorCode.NotInitialized" /> and <see cref="ErrorCode.PlatformError" />.
+        /// </para>
+        /// </remarks>
+        public unsafe partial void RequestWindowAttention(WindowHandle* window);
+
+        /// <summary>
+        /// <para>
+        /// This function sets the value of an attribute of the specified window.
+        /// </para>
+        /// <para>
+        /// The supported attributes are <see cref="WindowAttributeSetter.Decorated" />,
+        /// <see cref="WindowAttributeSetter.Resizable" />, <see cref="WindowAttributeSetter.Floating" />,
+        /// <see cref="WindowAttributeSetter.AutoIconify" /> and <see cref="WindowAttributeSetter.FocusOnShow" />.
+        /// </para>
+        /// <para>
+        /// Some of these attributes are ignored for full screen windows.
+        /// The new value will take effect if the window is later made windowed.
+        /// </para>
+        /// <para>
+        /// Some of these attributes are ignored for windowed mode windows.
+        /// The new value will take effect if the window is later made full screen.
+        /// </para>
+        /// </summary>
+        /// <param name="window">The window to set the attribute for.</param>
+        /// <param name="attrib">A supported window attribute.</param>
+        /// <param name="value"><c>true</c> or <c>false</c>.</param>
+        /// <remarks>
+        /// <para>
+        /// Calling <see cref="GetWindowAttrib" /> will always return the latest value,
+        /// even if that value is ignored by the current mode of the window.
+        /// </para>
+        /// <para>
+        /// This function must only be called from the main thread.
+        /// </para>
+        /// <para>
+        /// Possible errors include <see cref="ErrorCode.NotInitialized" />, <see cref="ErrorCode.InvalidEnum" />,
+        /// <see cref="ErrorCode.InvalidValue" /> and <see cref="ErrorCode.PlatformError" />.
+        /// </para>
+        /// </remarks>
+        public unsafe partial void SetWindowAttrib(WindowHandle* window, WindowAttributeSetter attrib, bool value);
+
+        /// <summary>
+        /// <para>
+        /// This function returns whether raw mouse motion is supported on the current system.
+        /// This status does not change after GLFW has been initialized so you only need to check this once.
+        /// If you attempt to enable raw motion on a system that does not support it,
+        /// <see cref="ErrorCode.PlatformError" /> will be emitted.
+        /// </para>
+        /// <para>
+        /// Raw mouse motion is closer to the actual motion of the mouse across a surface.
+        /// It is not affected by the scaling and acceleration applied to the motion of the desktop cursor.
+        /// That processing is suitable for a cursor while raw motion is better for controlling for example a 3D camera.
+        /// Because of this, raw mouse motion is only provided when the cursor is disabled.
+        /// </para>
+        /// </summary>
+        /// <returns>
+        /// <c>true</c> if raw mouse motion is supported on the current machine, or <c>false</c> otherwise.
+        /// </returns>
+        /// <remarks>
+        /// <para>
+        /// This function must only be called from the main thread.
+        /// </para>
+        /// <para>
+        /// Possible errors include <see cref="ErrorCode.NotInitialized" />.
+        /// </para>
+        /// </remarks>
+        public partial bool RawMouseMotionSupported();
+
+        /// <summary>
+        /// <para>
+        /// This function returns the name of the specified printable key, encoded as UTF-8.
+        /// This is typically the character that key would produce without any modifier keys,
+        /// intended for displaying key bindings to the user.
+        /// </para>
+        /// <para>
+        /// For dead keys, it is typically the diacritic it would add to a character.
+        /// </para>
+        /// <para>
+        /// Do not use this function for text input.
+        /// You will break text input for many languages even if it happens to work for yours.
+        /// </para>
+        /// <para>
+        /// If the key is <see cref="Keys.Unknown" />, the scancode is used to identify the key, otherwise the scancode is ignored.
+        /// If you specify a non-printable key, or <see cref="Keys.Unknown" /> and a scancode that maps to a non-printable key,
+        /// this function returns <c>null</c> but does not emit an error.
+        /// </para>
+        /// <para>
+        /// This behavior allows you to always pass in the arguments in the key callback without modification.
+        /// </para>
+        /// <para>
+        /// The printable keys are:
+        /// <list type="">
+        /// <item>
+        /// <term>
+        /// <see cref="Keys.Apostrophe" />
+        /// </term>
+        /// </item>
+        /// <item>
+        /// <term>
+        /// <see cref="Keys.Comma" />
+        /// </term>
+        /// </item>
+        /// <item>
+        /// <term>
+        /// <see cref="Keys.Minus" />
+        /// </term>
+        /// </item>
+        /// <item>
+        /// <term>
+        /// <see cref="Keys.Period" />
+        /// </term>
+        /// </item>
+        /// <item>
+        /// <term>
+        /// <see cref="Keys.Slash" />
+        /// </term>
+        /// </item>
+        /// <item>
+        /// <term>
+        /// <see cref="Keys.Semicolon" />
+        /// </term>
+        /// </item>
+        /// <item>
+        /// <term>
+        /// <see cref="Keys.Equal" />
+        /// </term>
+        /// </item>
+        /// <item>
+        /// <term>
+        /// <see cref="Keys.LeftBracket" />
+        /// </term>
+        /// </item>
+        /// <item>
+        /// <term>
+        /// <see cref="Keys.RightBracket" />
+        /// </term>
+        /// </item>
+        /// <item>
+        /// <term>
+        /// <see cref="Keys.BackSlash" />
+        /// </term>
+        /// </item>
+        /// <item>
+        /// <term>
+        /// <see cref="Keys.World1" />
+        /// </term>
+        /// </item>
+        /// <item>
+        /// <term>
+        /// <see cref="Keys.World2" />
+        /// </term>
+        /// </item>
+        /// <item>
+        /// <term><see cref="Keys.Number0" /> to <see cref="Keys.Number9" /></term>
+        /// </item>
+        /// <item>
+        /// <term><see cref="Keys.A" /> to <see cref="Keys.Z" /></term>
+        /// </item>
+        /// <item>
+        /// <term><see cref="Keys.Keypad0" /> to <see cref="Keys.Keypad9" /></term>
+        /// </item>
+        /// <item>
+        /// <term>
+        /// <see cref="Keys.KeypadDecimal" />
+        /// </term>
+        /// </item>
+        /// <item>
+        /// <term>
+        /// <see cref="Keys.KeypadDivide" />
+        /// </term>
+        /// </item>
+        /// <item>
+        /// <term>
+        /// <see cref="Keys.KeypadMultiply" />
+        /// </term>
+        /// </item>
+        /// <item>
+        /// <term>
+        /// <see cref="Keys.KeypadSubtract" />
+        /// </term>
+        /// </item>
+        /// <item>
+        /// <term>
+        /// <see cref="Keys.KeypadAdd" />
+        /// </term>
+        /// </item>
+        /// <item>
+        /// <term>
+        /// <see cref="Keys.KeypadEqual" />
+        /// </term>
+        /// </item>
+        /// </list>
+        /// </para>
+        /// <para>
+        /// Names for printable keys depend on keyboard layout,
+        /// while names for non-printable keys are the same across layouts but depend on the application language
+        /// and should be localized along with other user interface text.
+        /// </para>
+        /// </summary>
+        /// <param name="key">The key to query, or <see cref="Keys.Unknown" />.</param>
+        /// <param name="scancode">The scancode of the key to query.</param>
+        /// <returns>The UTF-8 encoded, layout-specific name of the key, or <c>null</c>.</returns>
+        /// <remarks>
+        /// <para>
+        /// The returned string is allocated and freed by GLFW. You should not free it yourself.
+        /// It is valid until the next call to <see cref="GetKeyName" />, or until the library is terminated.
+        /// </para>
+        /// <para>
+        /// This function must only be called from the main thread.
+        /// </para>
+        /// <para>
+        /// Possible errors include <see cref="ErrorCode.NotInitialized" /> and <see cref="ErrorCode.PlatformError" />.
+        /// </para>
+        /// </remarks>
+        public partial string GetKeyName(int key, int scancode);
+
+        /// <summary>
+        /// <para>
+        /// This function returns the platform-specific scancode of the specified key.
+        /// </para>
+        /// <para>
+        /// If the key is <see cref="Keys.Unknown" /> or does not exist on the keyboard this method will return -1.
+        /// </para>
+        /// </summary>
+        /// <param name="key">Any named key.</param>
+        /// <returns>The platform-specific scancode for the key, or -1 if an error occurred.</returns>
+        /// <remarks>
+        /// <para>
+        /// This function may be called from any thread.
+        /// </para>
+        /// <para>
+        /// Possible errors include <see cref="ErrorCode.NotInitialized" />, <see cref="ErrorCode.InvalidEnum" /> and
+        /// <see cref="ErrorCode.PlatformError" />.
+        /// </para>
+        /// </remarks>
+        public partial int GetKeyScancode(int key);
+
+        /// <summary>
+        /// <para>
+        /// This function returns the last state reported for the specified key to the specified window.
+        /// The returned state is one of <see cref="InputAction.Press" /> or <see cref="InputAction.Release" />.
+        /// The higher-level action <see cref="InputAction.Repeat" /> is only reported to the key callback.
+        /// </para>
+        /// <para>
+        /// If the <see cref="StickyAttributes.StickyKeys" /> input mode is enabled, this function returns
+        /// <see cref="InputAction.Press" /> the first time you call it for a key that was pressed,
+        /// even if that key has already been released.
+        /// </para>
+        /// <para>
+        /// The key functions deal with physical keys,
+        /// with key tokens named after their use on the standard US keyboard layout.
+        /// If you want to input text, use the Unicode character callback instead.
+        /// </para>
+        /// <para>
+        /// The modifier key bit masks are not key tokens and cannot be used with this function.
+        /// </para>
+        /// <para>
+        /// Do not use this function to implement text input.
+        /// </para>
+        /// </summary>
+        /// <param name="window">The desired window.</param>
+        /// <param name="key">
+        /// The desired keyboard key. <see cref="Keys.Unknown" /> is not a valid key for this function.
+        /// </param>
+        /// <returns>One of <see cref="InputAction.Press" /> or <see cref="InputAction.Release" />.</returns>
+        /// <remarks>
+        /// <para>
+        /// This function must only be called from the main thread.
+        /// </para>
+        /// <para>
+        /// Possible errors include <see cref="ErrorCode.NotInitialized" /> and <see cref="ErrorCode.InvalidEnum" />.
+        /// </para>
+        /// </remarks>
+        public unsafe partial int GetKey(WindowHandle* window, Keys key);
+
+        /// <summary>
+        /// <para>
+        /// This function returns the last state reported for the specified mouse button to the specified window.
+        /// The returned state is one of <see cref="InputAction.Press" /> or <see cref="InputAction.Release" />.
+        /// </para>
+        /// <para>
+        /// If the <see cref="StickyAttributes.StickyMouseButtons" /> input mode is enabled, this function returns
+        /// <see cref="InputAction.Press" /> the first time you call it for a mouse button that was pressed,
+        /// even if that mouse button has already been released.
+        /// </para>
+        /// </summary>
+        /// <param name="window">The desired window.</param>
+        /// <param name="button">The desired mouse button.</param>
+        /// <returns>One of <see cref="InputAction.Press" /> or <see cref="InputAction.Release" />.</returns>
+        /// <remarks>
+        /// <para>
+        /// This function must only be called from the main thread.
+        /// </para>
+        /// <para>
+        /// Possible errors include <see cref="ErrorCode.NotInitialized" /> and <see cref="ErrorCode.InvalidEnum" />.
+        /// </para>
+        /// </remarks>
+        public unsafe partial int GetMouseButton(WindowHandle* window, int button);
+
+        /// <summary>
+        /// <para>
+        /// This function returns the position of the cursor,
+        /// in screen coordinates, relative to the upper-left corner of the client area of the specified window.
+        /// </para>
+        /// <para>
+        /// If the cursor is disabled (with <see cref="CursorModeValue.CursorDisabled" />) then the cursor position
+        /// is unbounded and limited only by the minimum and maximum values of a double.
+        /// </para>
+        /// <para>
+        /// The coordinate can be converted to their integer equivalents with the floor function.
+        /// Casting directly to an integer type works for positive coordinates, but fails for negative ones.
+        /// </para>
+        /// <para>
+        /// Any or all of the position arguments may be <c>out _</c>.
+        /// If an error occurs, all non-<c>out _</c> position arguments will be set to zero.
+        /// </para>
+        /// </summary>
+        /// <param name="window">The desired window.</param>
+        /// <param name="xpos">
+        /// Where to store the cursor x-coordinate, relative to the left edge of the client area, or <c>out _</c>.
+        /// </param>
+        /// <param name="ypos">
+        /// Where to store the cursor y-coordinate, relative to the to top edge of the client area, or <c>out _</c>.
+        /// </param>
+        /// <remarks>
+        /// <para>
+        /// This function must only be called from the main thread.
+        /// </para>
+        /// <para>
+        /// Possible errors include <see cref="ErrorCode.NotInitialized" /> and <see cref="ErrorCode.PlatformError" />.
+        /// </para>
+        /// </remarks>
+        public unsafe partial void GetCursorPos(WindowHandle* window, out double xpos, out double ypos);
+
+        /// <summary>
+        /// <para>
+        /// This function sets the position, in screen coordinates,
+        /// of the cursor relative to the upper-left corner of the client area of the specified window.
+        /// </para>
+        /// <para>
+        /// The window must have input focus.
+        /// If the window does not have input focus when this function is called, it fails silently.
+        /// </para>
+        /// <para>
+        /// Do not use this function to implement things like camera controls.
+        /// GLFW already provides the <see cref="CursorModeValue.CursorDisabled" /> cursor mode that hides the cursor,
+        /// transparently re-centers it and provides unconstrained cursor motion.
+        /// See <see cref="SetInputMode(WindowHandle*,CursorStateAttribute,CursorModeValue)" /> for more information.
+        /// </para>
+        /// <para>
+        /// If the cursor mode is <see cref="CursorModeValue.CursorDisabled" /> then the cursor position is unconstrained
+        /// and limited only by the minimum and maximum values of a double.
+        /// </para>
+        /// </summary>
+        /// <param name="window">The desired window.</param>
+        /// <param name="xpos">The desired x-coordinate, relative to the left edge of the client area.</param>
+        /// <param name="ypos">The desired y-coordinate, relative to the top edge of the client area.</param>
+        /// <remarks>
+        /// <para>
+        /// Wayland: This function will only work when the cursor mode is <see cref="CursorModeValue.CursorDisabled" />,
+        ///          otherwise it will do nothing.
+        /// </para>
+        /// <para>
+        /// This function must only be called from the main thread.
+        /// </para>
+        /// <para>
+        /// Possible errors include <see cref="ErrorCode.NotInitialized" /> and <see cref="ErrorCode.PlatformError" />.
+        /// </para>
+        /// </remarks>
+        // ReSharper disable IdentifierTypo
+        public unsafe partial void SetCursorPos(WindowHandle* window, double xpos, double ypos);
+        // ReSharper restore IdentifierTypo
+
+        /// <summary>
+        /// <para>
+        /// Creates a new custom cursor image that can be set for a window with <see cref="SetCursor" />.
+        /// </para>
+        /// <para>
+        /// The cursor can be destroyed with <see cref="DestroyCursor" />.
+        /// Any remaining cursors are destroyed by <see cref="Terminate" />.
+        /// </para>
+        /// <para>
+        /// The pixels are 32-bit, little-endian, non-premultiplied RGBA,
+        /// i.e. eight bits per channel with the red channel first.
+        /// They are arranged canonically as packed sequential rows, starting from the top-left corner.
+        /// </para>
+        /// <para>
+        /// The cursor hotspot is specified in pixels, relative to the upper-left corner of the cursor image.
+        /// Like all other coordinate systems in GLFW, the X-axis points to the right and the Y-axis points down.
+        /// </para>
+        /// </summary>
+        /// <param name="image">The desired cursor image.</param>
+        /// <param name="xhot">The desired x-coordinate, in pixels, of the cursor hotspot.</param>
+        /// <param name="yhot">The desired y-coordinate, in pixels, of the cursor hotspot.</param>
+        /// <returns>The handle of the created cursor, or <c>null</c> if an error occurred.</returns>
+        /// <remarks>
+        /// <para>
+        /// The specified image data is copied before this function returns.
+        /// </para>
+        /// <para>
+        /// This function must only be called from the main thread.
+        /// </para>
+        /// <para>
+        /// Possible errors include <see cref="ErrorCode.NotInitialized" /> and <see cref="ErrorCode.PlatformError" />.
+        /// </para>
+        /// </remarks>
+        // ReSharper disable IdentifierTypo
+        public unsafe partial Cursor* CreateCursor(Image* image, int xhot, int yhot);
+        // ReSharper restore IdentifierTypo
+
+        /// <summary>
+        /// <para>
+        /// Returns a cursor with a standard shape, that can be set for a window with <see cref="SetCursor" />.
+        /// </para>
+        /// </summary>
+        /// <param name="shape">One of the standard shapes.</param>
+        /// <returns>A new cursor ready to use or <c>null</c> if an error occurred.</returns>
+        /// <remarks>
+        /// <para>
+        /// This function must only be called from the main thread.
+        /// </para>
+        /// <para>
+        /// Possible errors include <see cref="ErrorCode.NotInitialized" />, <see cref="ErrorCode.InvalidEnum" /> and
+        /// <see cref="ErrorCode.PlatformError" />.
+        /// </para>
+        /// </remarks>
+        public unsafe partial Cursor* CreateStandardCursor(CursorShape shape);
+
+        /// <summary>
+        /// <para>
+        /// This function destroys a cursor previously created with <see cref="CreateCursor" />.
+        /// Any remaining cursors will be destroyed by <see cref="Terminate" />.
+        /// </para>
+        /// <para>
+        /// If the specified cursor is current for any window, that window will be reverted to the default cursor.
+        /// This does not affect the cursor mode.
+        /// </para>
+        /// </summary>
+        /// <param name="cursor">The cursor object to destroy.</param>
+        /// <remarks>
+        /// <para>
+        /// This function must not be called from a callback.
+        /// </para>
+        /// <para>
+        /// This function must only be called from the main thread.
+        /// </para>
+        /// <para>
+        /// Possible errors include <see cref="ErrorCode.NotInitialized" /> and <see cref="ErrorCode.PlatformError" />.
+        /// </para>
+        /// </remarks>
+        public unsafe partial void DestroyCursor(Cursor* cursor);
+
+        /// <summary>
+        /// <para>
+        /// This function sets the cursor image to be used when the cursor is over the client area
+        /// of the specified window.
+        /// </para>
+        /// <para>
+        /// The set cursor will only be visible
+        /// when the cursor mode of the window is <see cref="CursorModeValue.CursorNormal" />.
+        /// </para>
+        /// <para>
+        /// On some platforms, the set cursor may not be visible unless the window also has input focus.
+        /// </para>
+        /// </summary>
+        /// <param name="window">The window to set the cursor for.</param>
+        /// <param name="cursor">The cursor to set, or <c>null</c> to switch back to the default arrow cursor.</param>
+        /// <remarks>
+        /// <para>
+        /// This function must only be called from the main thread.
+        /// </para>
+        /// <para>
+        /// Possible errors include <see cref="ErrorCode.NotInitialized" /> and <see cref="ErrorCode.PlatformError" />.
+        /// </para>
+        /// </remarks>
+        public unsafe partial void SetCursor(WindowHandle* window, Cursor* cursor);
+
+        /// <summary>
+        /// <para>
+        /// This function returns whether the specified joystick is present.
+        /// </para>
+        /// <para>
+        /// There is no need to call this function before other functions that accept a joystick ID,
+        /// as they all check for presence before performing any other work.
+        /// </para>
+        /// </summary>
+        /// <param name="jid">The joystick to query.</param>
+        /// <returns><c>true</c> if the joystick is present, or <c>false</c> otherwise.</returns>
+        /// <remarks>
+        /// <para>
+        /// This function must only be called from the main thread.
+        /// </para>
+        /// <para>
+        /// Possible errors include <see cref="ErrorCode.NotInitialized" />, <see cref="ErrorCode.InvalidEnum" /> and
+        /// <see cref="ErrorCode.PlatformError" />.
+        /// </para>
+        /// </remarks>
+        public partial bool JoystickPresent(int jid);
+
+        /// <summary>
+        /// <para>
+        /// This function returns the values of all axes of the specified joystick.
+        /// Each element in the array is a value between -1.0 and 1.0.
+        /// </para>
+        /// <para>
+        /// If the specified joystick is not present
+        /// this function will return <c>null</c> but will not generate an error.
+        /// This can be used instead of first calling <see cref="JoystickPresent" />.
+        /// </para>
+        /// </summary>
+        /// <param name="jid">The joystick to query.</param>
+        /// <param name="count">
+        /// Where to store the number of axis values in the returned array.
+        /// This is set to zero if the joystick is not present or an error occurred.
+        /// </param>
+        /// <returns>
+        /// An array of axis values, or <c>null</c> if the joystick is not present or an error occurred.
+        /// </returns>
+        /// <remarks>
+        /// <para>
+        /// The returned array is allocated and freed by GLFW.
+        /// You should not free it yourself.
+        /// It is valid until the specified joystick is disconnected or the library is terminated.
+        /// </para>
+        /// <para>
+        /// This function must only be called from the main thread.
+        /// </para>
+        /// <para>
+        /// Possible errors include <see cref="ErrorCode.NotInitialized" />, <see cref="ErrorCode.InvalidEnum" /> and
+        /// <see cref="ErrorCode.PlatformError" />.
+        /// </para>
+        /// </remarks>
+        public unsafe partial float* GetJoystickAxes(int jid, out int count);
+
+        /// <summary>
+        /// <para>
+        /// This function returns the state of all buttons of the specified joystick.
+        /// Each element in the array is either <see cref="InputAction.Press" /> or <see cref="InputAction.Release" />.
+        /// </para>
+        /// <para>
+        /// For backward compatibility with earlier versions that did not have <see cref="GetJoystickHats" />,
+        /// the button array also includes all hats, each represented as four buttons.
+        /// </para>
+        /// <para>
+        /// The hats are in the same order as returned by <see cref="GetJoystickHats" /> and are in the order
+        /// up, right, down and left.
+        /// </para>
+        /// <para>
+        /// To disable these extra buttons, set the <see cref="NET.GLFW.InitHint.JoystickHatButtons" />
+        /// init hint before initialization.
+        /// </para>
+        /// <para>
+        /// If the specified joystick is not present this function will return <c>null</c> but will not generate an error.
+        /// This can be used instead of first calling <see cref="JoystickPresent" />.
+        /// </para>
+        /// </summary>
+        /// <param name="jid">The joystick to query.</param>
+        /// <param name="count">
+        /// Where to store the number of button states in the returned array.
+        /// This is set to zero if the joystick is not present or an error occurred.
+        /// </param>
+        /// <returns>
+        /// An array of button states, or <c>null</c> if the joystick is not present or an error occurred.
+        /// </returns>
+        /// <remarks>
+        /// <para>
+        /// The returned array is allocated and freed by GLFW. You should not free it yourself.
+        /// It is valid until the specified joystick is disconnected or the library is terminated.
+        /// </para>
+        /// <para>
+        /// This function must only be called from the main thread.
+        /// </para>
+        /// <para>
+        /// Possible errors include <see cref="ErrorCode.NotInitialized" />, <see cref="ErrorCode.InvalidEnum" /> and
+        /// <see cref="ErrorCode.PlatformError" />.
+        /// </para>
+        /// </remarks>
+        public unsafe partial byte* GetJoystickButtons(int jid, out int count);
+
+        /// <summary>
+        /// <para>
+        /// This function returns the state of all hats of the specified joystick.
+        /// Each element in the array is one of the <see cref="JoystickHats" />.
+        /// </para>
+        /// <para>
+        /// The diagonal directions are bitwise combinations of the primary (up, right, down and left) directions
+        /// and you can test for these individually by ANDing it with the corresponding direction.
+        /// <code>
+        /// if (hats[2].HasFlag(JoystickHats.Right))
+        /// {
+        ///    // State of hat 2 could be right-up, right or right-down
+        /// }
+        /// </code>
+        /// </para>
+        /// <para>
+        /// If the specified joystick is not present, this function will return NULL but will not generate an error.
+        /// This can be used instead of first calling <see cref="JoystickPresent" />.
+        /// </para>
+        /// </summary>
+        /// <param name="jid">The joystick to query.</param>
+        /// <param name="count">
+        /// Where to store the number of hat states in the returned array.
+        /// This is set to zero if the joystick is not present or an error occurred.
+        /// </param>
+        /// <returns>
+        /// An array of hat states, or <c>null</c> if the joystick is not present or an error occurred.
+        /// </returns>
+        /// <remarks>
+        /// <para>
+        /// The returned array is allocated and freed by GLFW. You should not free it yourself
+        /// It is valid until the specified joystick is disconnected,
+        /// this function is called again for that joystick or the library is terminated.
+        /// </para>
+        /// <para>
+        /// This function must only be called from the main thread.
+        /// </para>
+        /// <para>
+        /// Possible errors include <see cref="ErrorCode.NotInitialized" />, <see cref="ErrorCode.InvalidEnum" /> and
+        /// <see cref="ErrorCode.PlatformError" />.
+        /// </para>
+        /// </remarks>
+        public unsafe partial JoystickHats* GetJoystickHats(int jid, out int count);
+
+        /// <summary>
+        /// <para>
+        /// This function returns the name, encoded as UTF-8, of the specified joystick.
+        /// </para>
+        /// <para>
+        /// If the specified joystick is not present this function will return <c>null</c> but will not generate an error.
+        /// This can be used instead of first calling <see cref="JoystickPresent" />.
+        /// </para>
+        /// </summary>
+        /// <param name="jid">The joystick to query.</param>
+        /// <returns>
+        /// The UTF-8 encoded name of the joystick, or <c>null</c> if the joystick is not present or an error occurred.
+        /// </returns>
+        /// <remarks>
+        /// <para>
+        /// The returned string is allocated and freed by GLFW. You should not free it yourself.
+        /// It is valid until the specified joystick is disconnected or the library is terminated.
+        /// </para>
+        /// <para>
+        /// This function must only be called from the main thread.
+        /// </para>
+        /// <para>
+        /// Possible errors include <see cref="ErrorCode.NotInitialized" />, <see cref="ErrorCode.InvalidEnum" /> and
+        /// <see cref="ErrorCode.PlatformError" />.
+        /// </para>
+        /// </remarks>
+        public partial string GetJoystickName(int jid);
+
+        /// <summary>
+        /// <para>
+        /// This function returns the SDL compatible GUID, as a UTF-8 encoded hexadecimal string,
+        /// of the specified joystick.
+        /// The returned string is allocated and freed by GLFW. You should not free it yourself.
+        /// </para>
+        /// <para>
+        /// The GUID is what connects a joystick to a gamepad mapping.
+        /// A connected joystick will always have a GUID even if there is no gamepad mapping assigned to it.
+        /// </para>
+        /// <para>
+        /// If the specified joystick is not present this function will return <c>null</c> but will not generate an error.
+        /// This can be used instead of first calling <see cref="JoystickPresent" />.
+        /// </para>
+        /// <para>
+        /// The GUID uses the format introduced in SDL 2.0.5.
+        /// This GUID tries to uniquely identify the make and model of a joystick but does not identify a specific unit,
+        /// e.g. all wired Xbox 360 controllers will have the same GUID on that platform.
+        /// The GUID for a unit may vary between platforms
+        /// depending on what hardware information the platform specific APIs provide.
+        /// </para>
+        /// </summary>
+        /// <param name="jid">The joystick to query.</param>
+        /// <returns>
+        /// The UTF-8 encoded GUID of the joystick, or <c>null</c> if the joystick is not present or an error occurred.
+        /// </returns>
+        /// <remarks>
+        /// <para>
+        /// The returned string is allocated and freed by GLFW. You should not free it yourself.
+        /// It is valid until the specified joystick is disconnected or the library is terminated.
+        /// </para>
+        /// <para>
+        /// This function must only be called from the main thread.
+        /// </para>
+        /// <para>
+        /// Possible errors include <see cref="ErrorCode.NotInitialized" />, <see cref="ErrorCode.InvalidEnum" /> and
+        /// <see cref="ErrorCode.PlatformError" />.
+        /// </para>
+        /// </remarks>
+        public partial string GetJoystickGUID(int jid);
+
+        /// <summary>
+        /// <para>
+        /// This function sets the user-defined pointer of the specified joystick.
+        /// The current value is retained until the joystick is disconnected.
+        /// The initial value is <see cref="IntPtr.Zero" />.
+        /// </para>
+        /// <para>
+        /// This function may be called from the joystick callback, even for a joystick that is being disconnected.
+        /// </para>
+        /// </summary>
+        /// <param name="jid">The joystick whose pointer to set.</param>
+        /// <param name="ptr">The new value.</param>
+        /// <remarks>
+        /// <para>
+        /// This function may be called from any thread. Access is not synchronized.
+        /// </para>
+        /// <para>
+        /// Possible errors include <see cref="ErrorCode.NotInitialized" />.
+        /// </para>
+        /// </remarks>
+        public partial void SetJoystickUserPointer(int jid, IntPtr ptr);
+
+        /// <summary>
+        /// <para>
+        /// This function returns the current value of the user-defined pointer of the specified joystick.
+        /// The initial value is <see cref="IntPtr.Zero" />.
+        /// </para>
+        /// <para>
+        /// This function may be called from the joystick callback, even for a joystick that is being disconnected.
+        /// </para>
+        /// </summary>
+        /// <param name="jid">The joystick whose pointer to return.</param>
+        /// <returns>The user-defined pointer of the given <paramref name="jid" />.</returns>
+        /// <remarks>
+        /// <para>
+        /// This function may be called from any thread. Access is not synchronized.
+        /// </para>
+        /// <para>
+        /// Possible errors include <see cref="ErrorCode.NotInitialized" />.
+        /// </para>
+        /// </remarks>
+        public partial IntPtr GetJoystickUserPointer(int jid);
+
+        /// <summary>
+        /// <para>
+        /// This function returns whether the specified joystick is both present and has a gamepad mapping.
+        /// </para>
+        /// <para>
+        /// If the specified joystick is present but does not have a gamepad mapping
+        /// this function will return <c>false</c> but will not generate an error.
+        /// </para>
+        /// </summary>
+        /// <param name="jid">The joystick to query.</param>
+        /// <returns>
+        /// <c>true</c> if a joystick is both present and has a gamepad mapping, or <c>false</c> otherwise.
+        /// </returns>
+        /// <remarks>
+        /// <para>
+        /// Call <see cref="JoystickPresent" /> to check if a joystick is present regardless of whether it has a mapping.
+        /// </para>
+        /// <para>
+        /// This function must only be called from the main thread.
+        /// </para>
+        /// <para>
+        /// Possible errors include <see cref="ErrorCode.NotInitialized" /> and <see cref="ErrorCode.InvalidEnum" />.
+        /// </para>
+        /// </remarks>
+        /// <seealso cref="GetGamepadState" />
+        public partial bool JoystickIsGamepad(int jid);
+
+        /// <summary>
+        /// <para>
+        /// This function parses the specified ASCII encoded string
+        /// and updates the internal list with any gamepad mappings it finds.
+        /// </para>
+        /// <para>
+        /// This string may contain either a single gamepad mapping or many mappings separated by newlines.
+        /// </para>
+        /// <para>
+        /// The parser supports the full format of the gamecontrollerdb.txt source file
+        /// including empty lines and comments.
+        /// </para>
+        /// <para>
+        /// See <a href="https://www.glfw.org/docs/3.3/input_guide.html#gamepad_mapping">Gamepad mappings</a>
+        /// for a description of the format.
+        /// </para>
+        /// <para>
+        /// If there is already a gamepad mapping for a given GUID in the internal list, it will be replaced by the one passed to
+        /// this function. If the library is terminated and re-initialized the internal list will revert to the built-in default.
+        /// </para>
+        /// </summary>
+        /// <param name="newMapping">The string containing the gamepad mappings.</param>
+        /// <returns><c>true</c> if successful, or <c>false</c> if an error occurred.</returns>
+        /// <remarks>
+        /// <para>
+        /// This function must only be called from the main thread.
+        /// </para>
+        /// <para>
+        /// Possible errors include <see cref="ErrorCode.NotInitialized" /> and <see cref="ErrorCode.InvalidValue" />.
+        /// </para>
+        /// </remarks>
+        public partial bool UpdateGamepadMappings(string newMapping);
+
+        /// <summary>
+        /// <para>
+        /// This function returns the human-readable name of the gamepad
+        /// from the gamepad mapping assigned to the specified joystick.
+        /// </para>
+        /// <para>
+        /// If the specified joystick is not present or does not have a gamepad mapping
+        /// this function will return <c>null</c> but will not generate an error.
+        /// </para>
+        /// </summary>
+        /// <param name="jid">The joystick to query.</param>
+        /// <returns>
+        /// The UTF-8 encoded name of the gamepad, or <c>null</c> if the joystick is not present,
+        /// does not have a mapping or an error occurred.
+        /// </returns>
+        /// <remarks>
+        /// <para>
+        /// Call <see cref="JoystickPresent" /> to check whether it is present regardless of whether it has a mapping.
+        /// </para>
+        /// <para>
+        /// The returned string is allocated and freed by GLFW. You should not free it yourself.
+        /// It is valid until the specified joystick is disconnected,
+        /// the gamepad mappings are updated or the library is terminated.
+        /// </para>
+        /// <para>
+        /// This function must only be called from the main thread.
+        /// </para>
+        /// </remarks>
+        public partial string GetGamepadName(int jid);
+
+        /// <summary>
+        /// <para>
+        /// This function retrieves the state of the specified joystick remapped to an Xbox-like gamepad.
+        /// </para>
+        /// <para>
+        /// If the specified joystick is not present or does not have a gamepad mapping
+        /// this function will return <c>false</c> but will not generate an error.
+        /// Call <see cref="JoystickPresent" /> to check whether it is present regardless of whether it has a mapping.
+        /// </para>
+        /// <para>
+        /// The Guide button may not be available for input as it is often hooked by the system or the Steam client.
+        /// </para>
+        /// <para>
+        /// Not all devices have all the buttons or axes provided by <see cref="GamepadState" />.
+        /// Unavailable buttons and axes will always report <see cref="InputAction.Release" /> and 0.0 respectively.
+        /// </para>
+        /// </summary>
+        /// <param name="jid">The joystick to query.</param>
+        /// <param name="state">The gamepad input state of the joystick.</param>
+        /// <returns>
+        /// <c>true</c> if successful, or <c>false</c> if no joystick is connected,
+        /// it has no gamepad mapping or an error occurred.
+        /// </returns>
+        /// <remarks>
+        /// <para>
+        /// This function must only be called from the main thread.
+        /// </para>
+        /// <para>
+        /// Possible errors include <see cref="ErrorCode.NotInitialized" /> and <see cref="ErrorCode.InvalidEnum" />.
+        /// </para>
+        /// </remarks>
+        public partial bool GetGamepadState(int jid, out GamepadState state);
+
+        /// <summary>
+        /// <para>
+        /// This function returns the value of the GLFW timer.
+        /// </para>
+        /// <para>
+        /// Unless the timer has been set using <see cref="SetTime" />,
+        /// the timer measures time elapsed since GLFW was initialized.
+        /// </para>
+        /// <para>
+        /// The resolution of the timer is system dependent, but is usually on the order of a few micro- or nanoseconds.
+        /// It uses the highest-resolution monotonic time source on each supported platform.
+        /// </para>
+        /// </summary>
+        /// <returns>The current value, in seconds, or zero if an error occurred.</returns>
+        /// <remarks>
+        /// <para>
+        /// This function may be called from any thread.
+        /// </para>
+        /// <para>
+        /// Reading and writing of the internal timer offset is not atomic,
+        /// so it needs to be externally synchronized with calls to <see cref="SetTime" />.
+        /// </para>
+        /// <para>
+        /// Possible errors include <see cref="ErrorCode.NotInitialized" />.
+        /// </para>
+        /// </remarks>
+        public partial double GetTime();
+
+        /// <summary>
+        /// <para>
+        /// This function sets the value of the GLFW timer. It then continues to count up from that value.
+        /// The value must be a positive finite number less than or equal to 18446744073.0,
+        /// which is approximately 584.5 years.
+        /// </para>
+        /// </summary>
+        /// <param name="time">The new value, in seconds.</param>
+        /// <remarks>
+        /// <para>
+        /// The upper limit of the timer is calculated as floor((2^64 - 1) / 109) and is due to implementations
+        /// storing nanoseconds in 64 bits. The limit may be increased in the future.
+        /// </para>
+        /// <para>
+        /// This function may be called from any thread.
+        /// Reading and writing of the internal timer offset is not atomic,
+        /// so it needs to be externally synchronized with calls to <see cref="GetTime" />.
+        /// </para>
+        /// <para>
+        /// Possible errors include <see cref="ErrorCode.NotInitialized" /> and <see cref="ErrorCode.InvalidValue" />.
+        /// </para>
+        /// </remarks>
+        public partial void SetTime(double time);
+
+        /// <summary>
+        /// <para>
+        /// This function returns the current value of the raw timer, measured in 1 / frequency seconds.
+        /// To get the frequency, call <see cref="GetTimerFrequency" />.
+        /// </para>
+        /// </summary>
+        /// <returns>The value of the timer, or zero if an error occurred.</returns>
+        /// <remarks>
+        /// <para>
+        /// This function may be called from any thread.
+        /// </para>
+        /// <para>
+        /// Possible errors include <see cref="ErrorCode.NotInitialized" />.
+        /// </para>
+        /// </remarks>
+        public partial long GetTimerValue();
+
+        /// <summary>
+        /// <para>
+        /// This function returns the frequency, in Hz, of the raw timer.
+        /// </para>
+        /// </summary>
+        /// <returns>he frequency of the timer, in Hz, or zero if an error occurred.</returns>
+        /// <remarks>
+        /// <para>
+        /// This function may be called from any thread.
+        /// </para>
+        /// <para>
+        /// Possible errors include <see cref="ErrorCode.NotInitialized" />.
+        /// </para>
+        /// </remarks>
+        public partial long GetTimerFrequency();
+
+        /// <summary>
+        /// <para>
+        /// This function returns the window whose OpenGL or OpenGL ES context is current on the calling thread.
+        /// </para>
+        /// </summary>
+        /// <returns>The window whose context is current, or <c>null</c> if no window's context is current.</returns>
+        /// <remarks>
+        /// <para>
+        /// This function may be called from any thread.
+        /// </para>
+        /// <para>
+        /// Possible errors include <see cref="ErrorCode.NotInitialized" />.
+        /// </para>
+        /// </remarks>
+        public unsafe partial WindowHandle* GetCurrentContext();
+
+        /// <summary>
+        /// <para>
+        /// This function swaps the front and back buffers of the specified window
+        /// when rendering with OpenGL or OpenGL ES.
+        /// </para>
+        /// <para>
+        /// If the swap interval is greater than zero,
+        /// the GPU driver waits the specified number of screen updates before swapping the buffers.
+        /// </para>
+        /// <para>
+        /// The specified window must have an OpenGL or OpenGL ES context.
+        /// Specifying a window without a context will generate a <see cref="ErrorCode.NoWindowContext" /> error.
+        /// </para>
+        /// </summary>
+        /// <param name="window">The window whose buffers to swap.</param>
+        /// <remarks>
+        /// <para>
+        /// EGL: The context of the specified window must be current on the calling thread.
+        /// </para>
+        /// <para>
+        /// This function may be called from any thread.
+        /// </para>
+        /// <para>
+        /// Possible errors include <see cref="ErrorCode.NotInitialized" />, <see cref="ErrorCode.NoWindowContext" /> and
+        /// <see cref="ErrorCode.PlatformError" />.
+        /// </para>
+        /// </remarks>
+        public unsafe partial void SwapBuffers(WindowHandle* window);
+
+        /// <summary>
+        /// <para>
+        /// This function returns whether the specified API extension is supported
+        /// by the current OpenGL or OpenGL ES context.
+        /// It searches both for client API extension and context creation API extensions.
+        /// </para>
+        /// <para>
+        /// A context must be current on the calling thread.
+        /// Calling this function without a current context will cause a <see cref="ErrorCode.NoWindowContext" /> error.
+        /// </para>
+        /// <para>
+        /// As this functions retrieves and searches one or more extension strings each call,
+        /// it is recommended that you cache its results if it is going to be used frequently.
+        /// The extension strings will not change during the lifetime of a context, so there is no danger in doing this.
+        /// </para>
+        /// </summary>
+        /// <param name="extensionName">The ASCII encoded name of the extension.</param>
+        /// <returns><c>true</c> if the extension is available, or <c>false</c> otherwise.</returns>
+        /// <remarks>
+        /// <para>
+        /// This function may be called from any thread.
+        /// </para>
+        /// <para>
+        /// Possible errors include <see cref="ErrorCode.NotInitialized" />, <see cref="ErrorCode.NoContext" />,
+        /// <see cref="ErrorCode.InvalidValue" /> and <see cref="ErrorCode.PlatformError" />.
+        /// </para>
+        /// </remarks>
+        public partial bool ExtensionSupported(string extensionName);
+
+        /// <summary>
+        /// <para>
+        /// This function creates a window and its associated OpenGL or OpenGL ES context.
+        /// Most of the options controlling how the window and its context should be created
+        /// are specified with window hints.
+        /// </para>
+        /// <para>
+        /// Successful creation does not change which context is current.
+        /// Before you can use the newly created context, you need to make it current.
+        /// For information about the share parameter, see
+        /// <a href="">Context object sharing</a>.
+        /// </para>
+        /// <para>
+        /// The created window, framebuffer and context may differ from what you requested,
+        /// as not all parameters and hints are
+        /// <a href="https://www.glfw.org/docs/latest/window_guide.html#window_hints_hard">hard constraints</a>.
+        /// This includes the size of the window, especially for full screen windows.
+        /// To query the actual attributes of the created window, framebuffer and context,
+        /// see <see cref="GetWindowAttrib" />, <see cref="GetWindowSize" /> and <see cref="GetFramebufferSize" />.
+        /// </para>
+        /// <para>
+        /// To create a full screen window, you need to specify the monitor the window will cover.
+        /// If no monitor is specified, the window will be windowed mode.
+        /// Unless you have a way for the user to choose a specific monitor,
+        /// it is recommended that you pick the primary monitor.
+        /// For more information on how to query connected monitors, see
+        /// <a href="https://www.glfw.org/docs/latest/monitor_guide.html#monitor_monitors">Retrieving monitors</a>.
+        /// </para>
+        /// <para>
+        /// For full screen windows, the specified size becomes the resolution of the window's desired video mode.
+        /// As long as a full screen window is not iconified,
+        /// the supported video mode most closely matching the desired video mode is set for the specified monitor.
+        /// For more information about full screen windows, including the creation of so called windowed full screen
+        /// or borderless full screen windows, see
+        /// <a href="https://www.glfw.org/docs/latest/window_guide.html#window_windowed_full_screen">
+        /// "Windowed full screen" windows
+        /// </a>
+        /// .
+        /// </para>
+        /// <para>
+        /// Once you have created the window, you can switch it between windowed and full screen mode
+        /// with <see cref="SetWindowMonitor" />. If the window has an OpenGL or OpenGL ES context, it will be unaffected.
+        /// </para>
+        /// <para>
+        /// By default, newly created windows use the placement recommended by the window system.
+        /// To create the window at a specific position,
+        /// make it initially invisible using the <see cref="WindowHintBool.Visible" /> window hint,
+        /// set its position(see <see cref="SetWindowPos" />) and then show it
+        /// (see <see cref="ShowWindow" />).
+        /// </para>
+        /// <para>
+        /// As long as at least one full screen window is not iconified, the screensaver is prohibited from starting.
+        /// </para>
+        /// <para>
+        /// Window systems put limits on window sizes.
+        /// Very large or very small window dimensions may be overridden by the window system on creation.
+        /// Check the actual size after creation(see <see cref="GetWindowSize" /> or <see cref="SetWindowSizeCallback" />.
+        /// </para>
+        /// <para>
+        /// The <a href="https://www.glfw.org/docs/latest/window_guide.html#buffer_swap">swap interval</a>
+        /// is not set during window creation and the initial value may vary
+        /// depending on driver settings and defaults.
+        /// </para>
+        /// </summary>
+        /// <param name="width">
+        /// The desired width, in screen coordinates, of the window. This must be greater than zero.
+        /// </param>
+        /// <param name="height">
+        /// The desired height, in screen coordinates, of the window. This must be greater than zero.
+        /// </param>
+        /// <param name="title">The initial, UTF-8 encoded window title.</param>
+        /// <param name="monitor">The monitor to use for full screen mode, or <c>null</c> for windowed mode.</param>
+        /// <param name="share">
+        /// The window whose context to share resources with, or <c>null</c> to not share resources.
+        /// </param>
+        /// <returns>The handle of the created window, or <c>null</c> if an error occurred.</returns>
+        /// <remarks>
+        /// <para>
+        /// Windows: Window creation will fail if the Microsoft GDI software OpenGL implementation is the only one available.
+        /// </para>
+        /// <para>
+        /// Windows: If the executable has an icon resource named GLFW_ICON, it will be set as the initial icon for the window.
+        ///          If no such icon is present, the IDI_WINLOGO icon will be used instead. To set a different icon, see
+        /// <see cref="SetWindowIcon" />.
+        /// </para>
+        /// <para>
+        /// Windows: The context to share resources with must not be current on any other thread.
+        /// </para>
+        /// <para>
+        /// OS X: The GLFW window has no icon, as it is not a document window, but the dock icon will be the same as the
+        /// application bundle's icon.
+        /// For more information on bundles, see the Bundle Programming Guide in the Mac Developer Library.
+        /// </para>
+        /// <para>
+        /// OS X: The first time a window is created the menu bar is populated with common commands like Hide, Quit and About.
+        ///       The About entry opens a minimal about dialog with information from the application's bundle.
+        ///       The menu bar can be disabled with a compile-time option.
+        /// </para>
+        /// <para>
+        /// OS X: On OS X 10.10 and later the window frame will not be rendered at full resolution on Retina displays
+        ///       unless the NSHighResolutionCapable key is enabled in the application bundle's Info.plist.
+        ///       For more information, see High Resolution Guidelines for OS X in the Mac Developer Library.
+        ///       The GLFW test and example programs use a custom Info.plist template for this, which can be found as
+        /// CMake/MacOSXBundleInfo.plist.in in the source tree.
+        /// </para>
+        /// <para>
+        /// X11: Some window managers will not respect the placement of initially hidden windows.
+        /// X11: Due to the asynchronous nature of X11, it may take a moment for a window to reach its requested state.
+        ///      This means you may not be able to query the final size, position or other attributes directly after window
+        /// creation.
+        /// </para>
+        /// <para>
+        /// This function must not be called from a callback.
+        /// </para>
+        /// <para>
+        /// This function must only be called from the main thread.
+        /// </para>
+        /// <para>
+        /// Possible errors include <see cref="ErrorCode.NotInitialized" />, <see cref="ErrorCode.InvalidEnum" />,
+        /// <see cref="ErrorCode.InvalidValue" />, <see cref="ErrorCode.ApiUnavailable" />,
+        /// <see cref="ErrorCode.VersionUnavailable" />, <see cref="ErrorCode.FormatUnavailable" /> and
+        /// <see cref="ErrorCode.PlatformError" />.
+        /// </para>
+        /// </remarks>
+        public unsafe partial WindowHandle* CreateWindow
+        (
+            int width,
+            int height,
+            string title,
+            Monitor* monitor,
+            WindowHandle* share
+        );
+
+        /// <summary>
+        /// <para>
+        /// This function returns the primary monitor.
+        /// </para>
+        /// <para>
+        /// This is usually the monitor where elements like the task bar or global menu bar are located.
+        /// </para>
+        /// </summary>
+        /// <returns>The primary monitor, or <c>null</c> if no monitors were found or if an error occurred.</returns>
+        /// <remarks>
+        /// <para>
+        /// This function must only be called from the main thread.
+        /// </para>
+        /// <para>
+        /// The primary monitor is always first in the array returned by <see cref="GetMonitors" />.
+        /// </para>
+        /// <para>
+        /// Possible errors include <see cref="ErrorCode.NotInitialized" />.
+        /// </para>
+        /// </remarks>
+        public unsafe partial Monitor* GetPrimaryMonitor();
+
+        /// <summary>
+        /// <para>
+        /// This function destroys the specified window and its context. On calling this function,
+        /// no further callbacks will be called for that window.
+        /// </para>
+        /// <para>
+        /// If the context of the specified window is current on the main thread, it is detached before being destroyed.
+        /// </para>
+        /// </summary>
+        /// <param name="window">The window to destroy.</param>
+        /// <remarks>
+        /// <para>
+        /// The context of the specified window must not be current on any other thread when this function is called.
+        /// </para>
+        /// <para>
+        /// This function must not be called from a callback.
+        /// </para>
+        /// <para>
+        /// This function must only be called from the main thread.
+        /// </para>
+        /// <para>
+        /// Possible errors include <see cref="ErrorCode.NotInitialized" /> and <see cref="ErrorCode.PlatformError" />.
+        /// </para>
+        /// </remarks>
+        /// <seealso cref="CreateWindow" />
+        public unsafe partial void DestroyWindow(WindowHandle* window);
+
+        /// <summary>
+        /// <para>
+        /// This function brings the specified window to front and sets input focus.
+        /// The window should already be visible and not iconified.
+        /// </para>
+        /// <para>
+        /// By default, both windowed and full screen mode windows are focused when initially created.
+        /// Set the <see cref="WindowHintBool.Focused" /> to disable this behavior.
+        /// </para>
+        /// <para>
+        /// Do not use this function to steal focus from other applications unless you are certain
+        /// that is what the user wants.
+        /// Focus stealing can be extremely disruptive.
+        /// </para>
+        /// </summary>
+        /// <param name="window">The window to give input focus.</param>
+        /// <remarks>
+        /// <para>
+        /// This function must only be called from the main thread.
+        /// </para>
+        /// <para>
+        /// Possible errors include <see cref="ErrorCode.NotInitialized" /> and <see cref="ErrorCode.PlatformError" />.
+        /// </para>
+        /// </remarks>
+        public unsafe partial void FocusWindow(WindowHandle* window);
+
+        /// /// <summary>
+        /// <para>
+        /// This function retrieves the size, in pixels, of the framebuffer of the specified window.
+        /// If you wish to retrieve the size of the window in screen coordinates, see <see cref="GetWindowSize" />.
+        /// </para>
+        /// <para>
+        /// Any or all of the size arguments may be <c>out _</c>.
+        /// If an error occurs, all non-<c>out _</c> size arguments will be set to zero.
+        /// </para>
+        /// </summary>
+        /// <param name="window">The window whose framebuffer to query.</param>
+        /// <param name="width">Where to store the width, in pixels, of the framebuffer.</param>
+        /// <param name="height">Where to store the height, in pixels, of the framebuffer.</param>
+        /// <remarks>
+        /// <para>
+        /// This function must only be called from the main thread.
+        /// </para>
+        /// <para>
+        /// Possible errors include <see cref="ErrorCode.NotInitialized" /> and <see cref="ErrorCode.PlatformError" />.
+        /// </para>
+        /// </remarks>
+        public unsafe partial void GetFramebufferSize(WindowHandle* window, out int width, out int height);
+
+        /// <summary>
+        /// <para>
+        /// This function returns the value of an input option for the specified window.
+        /// The mode must be <see cref="CursorStateAttribute.Cursor" /> or <see cref="CursorStateAttribute.RawMouseMotion" />.
+        /// </para>
+        /// </summary>
+        /// <param name="window">The window to query.</param>
+        /// <param name="mode">
+        /// <see cref="CursorStateAttribute.Cursor" />.
+        /// </param>
+        /// <returns>Either the CursorModeValue or bool dependant on <paramref name="mode" />.</returns>
+        /// <remarks>
+        /// <para>
+        /// This function must only be called from the main thread.
+        /// </para>
+        /// <para>
+        /// Possible errors include <see cref="ErrorCode.NotInitialized" /> and <see cref="ErrorCode.InvalidEnum" />.
+        /// </para>
+        /// </remarks>
+        /// <seealso cref="SetInputMode(WindowHandle*, CursorStateAttribute, CursorModeValue)" />
+        /// <seealso cref="SetInputMode(WindowHandle*, CursorStateAttribute, bool)" />
+        public unsafe partial int GetInputMode(WindowHandle* window, CursorStateAttribute mode);
+
+        /// <summary>
+        /// <para>
+        /// This function returns the value of an input option for the specified window.
+        /// The mode must be <see cref="StickyAttributes.StickyKeys" /> or <see cref="StickyAttributes.StickyMouseButtons" />.
+        /// </para>
+        /// </summary>
+        /// <param name="window">The window to query.</param>
+        /// <param name="mode">
+        /// Either <see cref="StickyAttributes.StickyKeys" /> or <see cref="StickyAttributes.StickyMouseButtons" />.
+        /// </param>
+        /// <returns>TODO: return value is either InputModeValue or bool dependant on <paramref name="mode" />.</returns>
+        /// <remarks>
+        /// <para>
+        /// This function must only be called from the main thread.
+        /// </para>
+        /// <para>
+        /// Possible errors include <see cref="ErrorCode.NotInitialized" /> and <see cref="ErrorCode.InvalidEnum" />.
+        /// </para>
+        /// </remarks>
+        /// <seealso cref="SetInputMode(WindowHandle*, StickyAttributes, bool)" />
+        public unsafe partial bool GetInputMode(WindowHandle* window, StickyAttributes mode);
+
+        /// <summary>
+        /// <para>
+        /// This function restores the specified window if it was previously iconified (minimized) or maximized.
+        /// If the window is already restored, this function does nothing.
+        /// </para>
+        /// <para>
+        /// If the specified window is a full screen window, the resolution chosen for the window is restored on the selected
+        /// monitor.
+        /// </para>
+        /// </summary>
+        /// <param name="window">The window to restore.</param>
+        /// <remarks>
+        /// <para>
+        /// This function must only be called from the main thread.
+        /// </para>
+        /// <para>
+        /// Possible errors include <see cref="ErrorCode.NotInitialized" /> and <see cref="ErrorCode.PlatformError" />.
+        /// </para>
+        /// </remarks>
+        public unsafe partial void RestoreWindow(WindowHandle* window);
+
+        /// <summary>
+        /// <para>
+        /// This function returns the current video mode of the specified monitor.
+        /// </para>
+        /// <para>
+        /// If you have created a full screen window for that monitor,
+        /// the return value will depend on whether that window is iconified.
+        /// </para>
+        /// </summary>
+        /// <param name="monitor">The monitor to query. </param>
+        /// <returns>The current mode of the monitor, or <c>null</c> if an error occurred.</returns>
+        /// <remarks>
+        /// <para>
+        /// The returned array is allocated and freed by GLFW
+        /// You should not free it yourself.
+        /// It is valid until the specified monitor is disconnected or the library is terminated.
+        /// </para>
+        /// <para>
+        /// This function must only be called from the main thread.
+        /// </para>
+        /// <para>
+        /// Possible errors include <see cref="ErrorCode.NotInitialized" /> and <see cref="ErrorCode.PlatformError" />.
+        /// </para>
+        /// </remarks>
+        /// <seealso cref="GetVideoModes" />
+        public unsafe partial VideoMode* GetVideoMode(Monitor* monitor);
+
+        /// <summary>
+        /// <para>
+        /// This function returns the value of an attribute of the specified window or its OpenGL or OpenGL ES context.
+        /// </para>
+        /// </summary>
+        /// <param name="window">The window to query.</param>
+        /// <param name="attribute">The window attribute whose value to return.</param>
+        /// <returns>The value of the attribute, or zero if an error occurred.</returns>
+        /// <remarks>
+        /// <para>
+        /// Framebuffer-related hints are not window attributes. See
+        /// <a href="https://www.glfw.org/docs/3.3/window_guide.html#window_hints_fb">
+        /// Framebuffer related attributes
+        /// </a>
+        /// for more information.
+        /// </para>
+        /// <para>
+        /// This function must only be called from the main thread.
+        /// </para>
+        /// <para>
+        /// Possible errors include <see cref="ErrorCode.NotInitialized" />, <see cref="ErrorCode.InvalidEnum" /> and
+        /// <see cref="ErrorCode.PlatformError" />.
+        /// </para>
+        /// </remarks>
+        public unsafe partial bool GetWindowAttrib(WindowHandle* window, WindowAttributeGetter attribute);
+
+        /// <summary>
+        /// <para>
+        /// This function retrieves the size, in screen coordinates, of the client area of the specified window.
+        /// If you wish to retrieve the size of the framebuffer of the window in pixels, see <see cref="GetFramebufferSize" />.
+        /// </para>
+        /// <para>
+        /// Any or all of the size arguments may be <c>out _</c>.
+        /// If an error occurs, all non-<c>out _</c> size arguments will be set to zero.
+        /// </para>
+        /// </summary>
+        /// <param name="window">The window whose size to retrieve.</param>
+        /// <param name="width">Where to store the width, in screen coordinates, of the client area.</param>
+        /// <param name="height">Where to store the height, in screen coordinates, of the client area.</param>
+        /// <remarks>
+        /// <para>
+        /// This function must only be called from the main thread.
+        /// </para>
+        /// <para>
+        /// Possible errors include <see cref="ErrorCode.NotInitialized" /> and <see cref="ErrorCode.PlatformError" />.
+        /// </para>
+        /// </remarks>
+        /// <seealso cref="SetWindowSize" />
+        public unsafe partial void GetWindowSize(WindowHandle* window, out int width, out int height);
+
+        /// <summary>
+        /// <para>
+        /// This function retrieves the position, in screen coordinates,
+        /// of the upper-left corner of the client area of the specified window.
+        /// </para>
+        /// <para>
+        /// Any or all of the position arguments may be <c>out _</c>.
+        /// If an error occurs, all non-<c>out _</c> position arguments will be set to zero.
+        /// </para>
+        /// </summary>
+        /// <param name="window">The window to query.</param>
+        /// <param name="x">Where to store the x-coordinate of the upper-left corner of the client area.</param>
+        /// <param name="y">Where to store the y-coordinate of the upper-left corner of the client area.</param>
+        /// <remarks>
+        /// <para>
+        /// This function must only be called from the main thread.
+        /// </para>
+        /// <para>
+        /// Possible errors include <see cref="ErrorCode.NotInitialized" /> and <see cref="ErrorCode.PlatformError" />.
+        /// </para>
+        /// </remarks>
+        /// <seealso cref="SetWindowPos" />
+        public unsafe partial void GetWindowPos(WindowHandle* window, out int x, out int y);
+
+        /// <summary>
+        /// <para>
+        /// This function returns the handle of the monitor that the specified window is in full screen on.
+        /// </para>
+        /// </summary>
+        /// <param name="window">The window to query.</param>
+        /// <returns>The monitor, or <c>null</c> if the window is in windowed mode or an error occurred.</returns>
+        /// <remarks>
+        /// <para>
+        /// This function must only be called from the main thread.
+        /// </para>
+        /// <para>
+        /// Possible errors include <see cref="ErrorCode.NotInitialized" />.
+        /// </para>
+        /// </remarks>
+        /// <seealso cref="SetWindowMonitor" />
+        public unsafe partial Monitor* GetWindowMonitor(WindowHandle* window);
+
+        /// <summary>
+        /// <para>
+        /// This function hides the specified window if it was previously visible.
+        /// If the window is already hidden or is in full screen mode, this function does nothing.
+        /// </para>
+        /// </summary>
+        /// <param name="window">The window to hide.</param>
+        /// <remarks>
+        /// <para>
+        /// This function must only be called from the main thread.
+        /// </para>
+        /// <para>
+        /// Possible errors include <see cref="ErrorCode.NotInitialized" /> and <see cref="ErrorCode.PlatformError" />.
+        /// </para>
+        /// </remarks>
+        public unsafe partial void HideWindow(WindowHandle* window);
+
+        /// <summary>
+        /// <para>
+        /// This function iconifies (minimizes) the specified window if it was previously restored.
+        /// If the window is already iconified, this function does nothing.
+        /// </para>
+        /// <para>
+        /// If the specified window is a full screen window,
+        /// the original monitor resolution is restored until the window is restored.
+        /// </para>
+        /// </summary>
+        /// <param name="window">The window to iconify.</param>
+        /// <remarks>
+        /// <para>
+        /// This function must only be called from the main thread.
+        /// </para>
+        /// <para>
+        /// Possible errors include <see cref="ErrorCode.NotInitialized" /> and <see cref="ErrorCode.PlatformError" />.
+        /// </para>
+        /// </remarks>
+        public unsafe partial void IconifyWindow(WindowHandle* window);
+
+        /// <summary>
+        /// <para>
+        /// This function makes the OpenGL or OpenGL ES context of the specified window current on the calling thread.
+        /// </para>
+        /// <para>
+        /// A context can only be made current on a single thread at a time
+        /// and each thread can have only a single current context at a time.
+        /// </para>
+        /// <para>
+        /// By default, making a context non-current implicitly forces a pipeline flush.
+        /// </para>
+        /// <para>
+        /// On machines that support <c>GL_KHR_context_flush_control</c>,
+        /// you can control whether a context performs this flush
+        /// by setting the <see cref="WindowHintReleaseBehavior.ContextReleaseBehavior" /> window hint.
+        /// </para>
+        /// <para>
+        /// The specified window must have an OpenGL or OpenGL ES context.
+        /// Specifying a window without a context will generate a <see cref="ErrorCode.NoWindowContext" /> error.
+        /// </para>
+        /// </summary>
+        /// <param name="window">
+        /// The window whose context to make current, or <c>null</c> to detach the current context.
+        /// </param>
+        /// <remarks>
+        /// <para>
+        /// This function may be called from any thread.
+        /// </para>
+        /// <para>
+        /// Possible errors include <see cref="ErrorCode.NotInitialized" />, <see cref="ErrorCode.NoWindowContext" /> and
+        /// <see cref="ErrorCode.PlatformError" />.
+        /// </para>
+        /// </remarks>
+        /// <seealso cref="GetCurrentContext" />
+        public unsafe partial void MakeContextCurrent(WindowHandle* window);
+
+        /// <summary>
+        /// <para>
+        /// This function maximizes the specified window if it was previously not maximized.
+        /// If the window is already maximized, this function does nothing.
+        /// </para>
+        /// <para>
+        /// If the specified window is a full screen window, this function does nothing.
+        /// </para>
+        /// </summary>
+        /// <param name="window">The window to maximize.</param>
+        /// <remarks>
+        /// <para>
+        /// This function may only be called from the main thread.
+        /// </para>
+        /// <para>
+        /// Possible errors include <see cref="ErrorCode.NotInitialized" /> and <see cref="ErrorCode.PlatformError" />.
+        /// </para>
+        /// </remarks>
+        public unsafe partial void MaximizeWindow(WindowHandle* window);
+
+        /// <summary>
+        /// <para>
+        /// This function processes only those events that are already in the event queue and then returns immediately.
+        /// Processing events will cause the window and input callbacks associated with those events to be called.
+        /// </para>
+        /// <para>
+        /// On some platforms, a window move, resize or menu operation will cause event processing to block.
+        /// This is due to how event processing is designed on those platforms.
+        /// You can use the
+        /// <a href="https://www.glfw.org/docs/latest/window_guide.html#window_refresh">window refresh callback</a>
+        /// to redraw the contents of your window when necessary during such operations.
+        /// </para>
+        /// <para>
+        /// On some platforms, certain events are sent directly to the application without going through the event queue,
+        /// causing callbacks to be called outside of a call to one of the event processing functions.
+        /// </para>
+        /// <para>
+        /// Event processing is not required for joystick input to work.
+        /// </para>
+        /// </summary>
+        /// <remarks>
+        /// <para>
+        /// This function must not be called from a callback.
+        /// </para>
+        /// <para>
+        /// This function must only be called from the main thread.
+        /// </para>
+        /// <para>
+        /// Possible errors include <see cref="ErrorCode.NotInitialized" /> and <see cref="ErrorCode.PlatformError" />.
+        /// </para>
+        /// </remarks>
+        public partial void PollEvents();
+
+        /// <summary>
+        /// <para>
+        /// This function posts an empty event from the current thread to the event queue,
+        /// causing <see cref="WaitEvents" /> or <see cref="WaitEventsTimeout" /> to return.
+        /// </para>
+        /// <para>
+        /// If no windows exist, this function returns immediately.
+        /// For synchronization of threads in applications that do not create windows, use your threading library of choice.
+        /// </para>
+        /// </summary>
+        /// <remarks>
+        /// <para>
+        /// This function may be called from any thread.
+        /// </para>
+        /// <para>
+        /// Possible errors include <see cref="ErrorCode.NotInitialized" /> and <see cref="ErrorCode.PlatformError" />.
+        /// </para>
+        /// </remarks>
+        public partial void PostEmptyEvent();
+
+        /// <summary>
+        /// <para>
+        /// This function sets hints for the next call to <see cref="CreateWindow" />.
+        /// The hints, once set, retain their values
+        /// until changed by a call to <see cref="WindowHint(WindowHintInt,int)" />
+        /// or <see cref="DefaultWindowHints" />, or until the library is terminated.
+        /// </para>
+        /// <para>
+        /// This function does not check whether the specified hint values are valid.
+        /// If you set hints to invalid values this will instead be reported
+        /// by the next call to <see cref="CreateWindow" />.
+        /// </para>
+        /// </summary>
+        /// <param name="hint">The <see cref="WindowHintInt" /> to set.</param>
+        /// <param name="value">The new value of the framebuffer attribute hint.</param>
+        /// <remarks>
+        /// <para>
+        /// This function must only be called from the main thread.
+        /// </para>
+        /// <para>
+        /// Possible errors include <see cref="ErrorCode.NotInitialized" /> and <see cref="ErrorCode.InvalidEnum" />.
+        /// </para>
+        /// </remarks>
+        /// <seealso cref="DefaultWindowHints" />
+        public partial void WindowHint(WindowHintInt hint, int value);
+
+        /// <summary>
+        /// <para>
+        /// This function sets hints for the next call to <see cref="CreateWindow" />.
+        /// The hints, once set, retain their values
+        /// until changed by a call to <see cref="WindowHint(WindowHintBool,bool)" />
+        /// or <see cref="DefaultWindowHints" />, or until the library is terminated.
+        /// </para>
+        /// <para>
+        /// This function does not check whether the specified hint values are valid.
+        /// If you set hints to invalid values this will instead be reported
+        /// by the next call to <see cref="CreateWindow" />.
+        /// </para>
+        /// </summary>
+        /// <param name="hint">The <see cref="WindowHintInt" /> to set.</param>
+        /// <param name="value">The new value of the framebuffer attribute hint.</param>
+        /// <remarks>
+        /// <para>
+        /// This function must only be called from the main thread.
+        /// </para>
+        /// <para>
+        /// Possible errors include <see cref="ErrorCode.NotInitialized" /> and <see cref="ErrorCode.InvalidEnum" />.
+        /// </para>
+        /// </remarks>
+        /// <seealso cref="DefaultWindowHints" />
+        public partial void WindowHint(WindowHintBool hint, bool value);
+
+        /// <summary>
+        /// <para>
+        /// This function sets hints for the next call to <see cref="CreateWindow" />.
+        /// The hints, once set, retain their values
+        /// until changed by a call to <see cref="WindowHint(WindowHintClientApi,ClientApi)" />
+        /// or <see cref="DefaultWindowHints" />, or until the library is terminated.
+        /// </para>
+        /// <para>
+        /// This function does not check whether the specified hint values are valid.
+        /// If you set hints to invalid values this will instead be reported
+        /// by the next call to <see cref="CreateWindow" />.
+        /// </para>
+        /// </summary>
+        /// <param name="hint"><see cref="WindowHintClientApi.ClientApi" />.</param>
+        /// <param name="value">The new value of the window hint.</param>
+        /// <remarks>
+        /// <para>
+        /// This function must only be called from the main thread.
+        /// </para>
+        /// <para>
+        /// Possible errors include <see cref="ErrorCode.NotInitialized" /> and <see cref="ErrorCode.InvalidEnum" />.
+        /// </para>
+        /// </remarks>
+        /// <seealso cref="DefaultWindowHints" />
+        public partial void WindowHint(WindowHintClientApi hint, ClientApi value);
+
+        /// <summary>
+        /// <para>
+        /// This function sets hints for the next call to <see cref="CreateWindow" />.
+        /// The hints, once set, retain their values
+        /// until changed by a call to <see cref="WindowHint(WindowHintReleaseBehavior,ReleaseBehavior)" />
+        /// or <see cref="DefaultWindowHints" />, or until the library is terminated.
+        /// </para>
+        /// <para>
+        /// This function does not check whether the specified hint values are valid.
+        /// If you set hints to invalid values this will instead be reported
+        /// by the next call to <see cref="CreateWindow" />.
+        /// </para>
+        /// </summary>
+        /// <param name="hint"><see cref="WindowHintReleaseBehavior.ContextReleaseBehavior" />.</param>
+        /// <param name="value">The new value of the window hint.</param>
+        /// <remarks>
+        /// <para>
+        /// This function must only be called from the main thread.
+        /// </para>
+        /// <para>
+        /// Possible errors include <see cref="ErrorCode.NotInitialized" /> and <see cref="ErrorCode.InvalidEnum" />.
+        /// </para>
+        /// </remarks>
+        /// <seealso cref="DefaultWindowHints" />
+        public partial void WindowHint(WindowHintReleaseBehavior hint, ReleaseBehavior value);
+
+        /// <summary>
+        /// <para>
+        /// This function sets hints for the next call to <see cref="CreateWindow" />.
+        /// The hints, once set, retain their values
+        /// until changed by a call to <see cref="WindowHint(WindowHintContextApi,ContextApi)" />
+        /// or <see cref="DefaultWindowHints" />, or until the library is terminated.
+        /// </para>
+        /// <para>
+        /// This function does not check whether the specified hint values are valid.
+        /// If you set hints to invalid values this will instead be reported
+        /// by the next call to <see cref="CreateWindow" />.
+        /// </para>
+        /// </summary>
+        /// <param name="hint"><see cref="WindowHintContextApi.ContextCreationApi" />.</param>
+        /// <param name="value">The new value of the window hint.</param>
+        /// <remarks>
+        /// <para>
+        /// This function must only be called from the main thread.
+        /// </para>
+        /// <para>
+        /// Possible errors include <see cref="ErrorCode.NotInitialized" /> and <see cref="ErrorCode.InvalidEnum" />.
+        /// </para>
+        /// </remarks>
+        /// <seealso cref="DefaultWindowHints" />
+        public partial void WindowHint(WindowHintContextApi hint, ContextApi value);
+
+        /// <summary>
+        /// <para>
+        /// This function sets hints for the next call to <see cref="CreateWindow" />.
+        /// The hints, once set, retain their values
+        /// until changed by a call to <see cref="WindowHint(WindowHintRobustness,Robustness)" />
+        /// or <see cref="DefaultWindowHints" />, or until the library is terminated.
+        /// </para>
+        /// <para>
+        /// This function does not check whether the specified hint values are valid.
+        /// If you set hints to invalid values this will instead be reported
+        /// by the next call to <see cref="CreateWindow" />.
+        /// </para>
+        /// </summary>
+        /// <param name="hint"><see cref="WindowHintRobustness.ContextRobustness" />.</param>
+        /// <param name="value">The new value of the window hint.</param>
+        /// <remarks>
+        /// <para>
+        /// This function must only be called from the main thread.
+        /// </para>
+        /// <para>
+        /// Possible errors include <see cref="ErrorCode.NotInitialized" /> and <see cref="ErrorCode.InvalidEnum" />.
+        /// </para>
+        /// </remarks>
+        /// <seealso cref="DefaultWindowHints" />
+        public partial void WindowHint(WindowHintRobustness hint, Robustness value);
+
+        /// <summary>
+        /// <para>
+        /// This function sets hints for the next call to <see cref="CreateWindow" />.
+        /// The hints, once set, retain their values
+        /// until changed by a call to <see cref="WindowHint(WindowHintOpenGlProfile,OpenGlProfile)" />
+        /// or <see cref="DefaultWindowHints" />, or until the library is terminated.
+        /// </para>
+        /// <para>
+        /// This function does not check whether the specified hint values are valid.
+        /// If you set hints to invalid values this will instead be reported
+        /// by the next call to <see cref="CreateWindow" />.
+        /// </para>
+        /// </summary>
+        /// <param name="hint"><see cref="WindowHintOpenGlProfile.OpenGlProfile" />.</param>
+        /// <param name="value">The new value of the window hint.</param>
+        /// <remarks>
+        /// <para>
+        /// This function must only be called from the main thread.
+        /// </para>
+        /// <para>
+        /// Possible errors include <see cref="ErrorCode.NotInitialized" /> and <see cref="ErrorCode.InvalidEnum" />.
+        /// </para>
+        /// </remarks>
+        /// <seealso cref="DefaultWindowHints" />
+        public partial void WindowHint(WindowHintOpenGlProfile hint, OpenGlProfile value);
+
+        /// <summary>
+        /// <para>
+        /// This function returns the value of the close flag of the specified window.
+        /// </para>
+        /// </summary>
+        /// <param name="window">The window to query.</param>
+        /// <returns>The value of the close flag.</returns>
+        /// <remarks>
+        /// <para>
+        /// This function may be called from any thread. Access is not synchronized.
+        /// </para>
+        /// <para>
+        /// Possible errors include <see cref="ErrorCode.NotInitialized" />.
+        /// </para>
+        /// </remarks>
+        public unsafe partial bool WindowShouldClose(WindowHandle* window);
+
+        /// <summary>
+        /// <para>
+        /// This function sets the character callback of the specified window, which is called when a Unicode character is input.
+        /// </para>
+        /// <para>
+        /// The character callback is intended for Unicode text input. As it deals with characters,
+        /// it is keyboard layout dependent, whereas the key callback is not. Characters do not map 1:1 to physical keys
+        /// as a key may produce zero, one, or more characters.
+        /// </para>
+        /// <para>
+        /// If you want to know whether a specific physical key was pressed or released, see the key callback instead.
+        /// </para>
+        /// <para>
+        /// The character callback behaves as system text input normally does
+        /// and will not be called if modifier keys are held down that would prevent normal text input on that platform,
+        /// for example a Super (Command) key on OS X or Alt key on Windows.
+        /// </para>
+        /// <para>
+        /// There is a character with modifiers callback(<see cref="SetCharModsCallback" />) that receives these events.
+        /// </para>
+        /// </summary>
+        /// <param name="window">The window whose callback to set.</param>
+        /// <param name="callback">The new callback, or <c>null</c> to remove the currently set callback.</param>
+        /// <returns>
+        /// The previously set callback, or <c>null</c> if no callback was set or the library had not been initialized.
+        /// </returns>
+        /// <remarks>
+        /// <para>
+        /// This function must only be called from the main thread.
+        /// </para>
+        /// <para>
+        /// Possible errors include <see cref="ErrorCode.NotInitialized" />.
+        /// </para>
+        /// </remarks>
+        public unsafe partial GlfwCallbacks.CharCallback SetCharCallback
+        (
+            WindowHandle* window,
+            [PinObject(PinMode.UntilNextCall)] GlfwCallbacks.CharCallback callback
+        );
+
+        /// <summary>
+        /// <para>
+        /// This function sets the character with modifiers callback of the specified window,
+        /// which is called when a Unicode character is input regardless of what modifier keys are used.
+        /// </para>
+        /// <para>
+        /// The character with modifiers callback is intended for implementing custom Unicode character input.
+        /// For regular Unicode text input, see the character callback.
+        /// </para>
+        /// <para>
+        /// Like the character callback(<see cref="SetCharCallback" />),
+        /// the character with modifiers callback deals with characters and is keyboard layout dependent.
+        /// Characters do not map 1:1 to physical keys, as a key may produce zero, one, or more characters.
+        /// </para>
+        /// <para>
+        /// If you want to know whether a specific physical key was pressed or released,
+        /// see the key callback(<see cref="SetKeyCallback" />) instead.
+        /// </para>
+        /// </summary>
+        /// <param name="window">The window whose callback to set.</param>
+        /// <param name="callback">The new callback, or <c>null</c> to remove the currently set callback.</param>
+        /// <returns>The previously set callback, or <c>null</c> if no callback was set or an error occurred.</returns>
+        /// <remarks>
+        /// <para>
+        /// This function must only be called from the main thread.
+        /// </para>
+        /// <para>
+        /// Possible errors include <see cref="ErrorCode.NotInitialized" />.
+        /// </para>
+        /// </remarks>
+        public unsafe partial GlfwCallbacks.CharModsCallback SetCharModsCallback
+        (
+            WindowHandle* window,
+            [PinObject(PinMode.UntilNextCall)] GlfwCallbacks.CharModsCallback callback
+        );
+
+        /// <summary>
+        /// <para>
+        /// This function sets the cursor boundary crossing callback of the specified window
+        /// which is called when the cursor enters or leaves the client area of the window.
+        /// </para>
+        /// </summary>
+        /// <param name="window">The window whose callback to set.</param>
+        /// <param name="callback">The new callback, or <c>null</c> to remove the currently set callback.</param>
+        /// <returns>
+        /// The previously set callback, or <c>null</c> if no callback was set or the library had not been initialized.
+        /// </returns>
+        /// <remarks>
+        /// <para>
+        /// This function must only be called from the main thread.
+        /// </para>
+        /// <para>
+        /// Possible errors include <see cref="ErrorCode.NotInitialized" />.
+        /// </para>
+        /// </remarks>
+        public unsafe partial GlfwCallbacks.CursorEnterCallback SetCursorEnterCallback
+        (
+            WindowHandle* window,
+            [PinObject(PinMode.UntilNextCall)] GlfwCallbacks.CursorEnterCallback callback
+        );
+
+        /// <summary>
+        /// <para>
+        /// This function sets the cursor position callback of the specified window,
+        /// which is called when the cursor is moved.
+        /// </para>
+        /// <para>
+        /// The callback is provided with the position, in screen coordinates,
+        /// relative to the upper-left corner of the client area of the window.
+        /// </para>
+        /// </summary>
+        /// <param name="window">The window whose callback to set.</param>
+        /// <param name="callback">The new callback, or <c>null</c> to remove the currently set callback.</param>
+        /// <returns>
+        /// The previously set callback, or <c>null</c> if no callback was set or the library had not been initialized.
+        /// </returns>
+        /// <remarks>
+        /// <para>
+        /// This function must only be called from the main thread.
+        /// </para>
+        /// <para>
+        /// Possible errors include <see cref="ErrorCode.NotInitialized" />.
+        /// </para>
+        /// </remarks>
+        public unsafe partial GlfwCallbacks.CursorPosCallback SetCursorPosCallback
+        (
+            WindowHandle* window,
+            [PinObject(PinMode.UntilNextCall)] GlfwCallbacks.CursorPosCallback callback
+        );
+
+        /// <summary>
+        /// <para>
+        /// This function sets the file drop callback of the specified window,
+        /// which is called when one or more dragged files are dropped on the window.
+        /// </para>
+        /// <para>
+        /// Because the path array and its strings may have been generated specifically for that event,
+        /// they are not guaranteed to be valid after the callback has returned.
+        /// If you wish to use them after the callback returns, you need to make a deep copy.
+        /// </para>
+        /// </summary>
+        /// <param name="window">The window whose callback to set.</param>
+        /// <param name="callback">The new file drop callback, or <c>null</c> to remove the currently set callback.</param>
+        /// <returns>
+        /// The previously set callback, or <c>null</c> if no callback was set or the library had not been initialized.
+        /// </returns>
+        /// <remarks>
+        /// <para>
+        /// This function must only be called from the main thread.
+        /// </para>
+        /// <para>
+        /// Possible errors include <see cref="ErrorCode.NotInitialized" />.
+        /// </para>
+        /// </remarks>
+        public unsafe partial GlfwCallbacks.DropCallback SetDropCallback
+        (
+            WindowHandle* window,
+            [PinObject(PinMode.UntilNextCall)] GlfwCallbacks.DropCallback callback
+        );
+
+        /// <summary>
+        /// <para>
+        /// This function sets the error callback, which is called with an error code
+        /// and a human-readable description each time a GLFW error occurs.
+        /// </para>
+        /// <para>
+        /// The error callback is called on the thread where the error occurred.
+        /// If you are using GLFW from multiple threads, your error callback needs to be written accordingly.
+        /// </para>
+        /// <para>
+        /// Because the description string may have been generated specifically for that error,
+        /// it is not guaranteed to be valid after the callback has returned.
+        /// If you wish to use it after the callback returns, you need to make a deep copy.
+        /// </para>
+        /// <para>
+        /// Once set, the error callback remains set even after the library has been terminated.
+        /// </para>
+        /// </summary>
+        /// <param name="callback">The new callback, or <c>null</c> to remove the currently set callback.</param>
+        /// <returns>The previously set callback, or <c>null</c> if no callback was set.</returns>
+        /// <remarks>
+        /// <para>
+        /// This function may be called before <see cref="Init" />.
+        /// </para>
+        /// <para>
+        /// This function must only be called from the main thread.
+        /// </para>
+        /// </remarks>
+        public partial GlfwCallbacks.ErrorCallback SetErrorCallback
+            ([PinObject(PinMode.UntilNextCall)] GlfwCallbacks.ErrorCallback callback);
+
+        /// <summary>
+        /// <para>
+        /// This function sets an input mode option for the specified window.
+        /// The mode must be <see cref="CursorStateAttribute.Cursor" />.
+        /// </para>
+        /// <para>
+        /// If the mode is <see cref="CursorStateAttribute.Cursor" />, the value must be one of the following cursor modes:
+        /// - <see cref="CursorModeValue.CursorNormal" /> makes the cursor visible and behaving normally.
+        /// - <see cref="CursorModeValue.CursorHidden" /> makes the cursor invisible when it is over the client area of
+        ///   the window but does not restrict the cursor from leaving.
+        /// - <see cref="CursorModeValue.CursorDisabled" /> hides and grabs the cursor, providing virtual
+        ///   and unlimited cursor movement. This is useful for implementing for example 3D camera controls.
+        /// </para>
+        /// </summary>
+        /// <param name="window">The window whose input mode to set.</param>
+        /// <param name="mode"><see cref="CursorStateAttribute.Cursor" />.</param>
+        /// <param name="value">The new value of the specified input mode.</param>
+        /// <remarks>
+        /// <para>
+        /// This function must only be called from the main thread.
+        /// </para>
+        /// <para>
+        /// Possible errors include <see cref="ErrorCode.NotInitialized" />, <see cref="ErrorCode.InvalidEnum" /> and
+        /// <see cref="ErrorCode.PlatformError" />.
+        /// </para>
+        /// </remarks>
+        public unsafe partial void SetInputMode
+        (
+            WindowHandle* window,
+            CursorStateAttribute mode,
+            CursorModeValue value
+        );
+
+        /// <summary>
+        /// <para>
+        /// This function sets an input mode option for the specified window.
+        /// The mode must be <see cref="CursorStateAttribute.RawMouseMotion" />.
+        /// </para>
+        /// </summary>
+        /// <param name="window">The window whose input mode to set.</param>
+        /// <param name="mode"><see cref="CursorStateAttribute.RawMouseMotion" />.</param>
+        /// <param name="value">The new value of the specified input mode.</param>
+        /// <remarks>
+        /// <para>
+        /// This function must only be called from the main thread.
+        /// </para>
+        /// <para>
+        /// Possible errors include <see cref="ErrorCode.NotInitialized" /> and
+        /// <see cref="ErrorCode.PlatformError" />.
+        /// </para>
+        /// </remarks>
+        public unsafe partial void SetInputMode
+        (
+            WindowHandle* window,
+            CursorStateAttribute mode,
+            bool value
+        );
+
+        /// <summary>
+        /// <para>
+        /// This function sets an input mode option for the specified window.
+        /// The mode must be <see cref="StickyAttributes.StickyKeys" />
+        /// or <see cref="StickyAttributes.StickyMouseButtons" />.
+        /// </para>
+        /// <para>
+        /// If the mode is <see cref="StickyAttributes.StickyKeys" />, the value must be either <c>true</c>
+        /// to enable sticky keys, or <c>false</c> to disable it.
+        /// </para>
+        /// <para>
+        /// If sticky keys are enabled, a key press will ensure that
+        /// <see cref="GetKey" /> returns <see cref="InputAction.Press" /> the next time it is called even if the key had been
+        /// released before the call.
+        /// This is useful when you are only interested in whether keys have been pressed but not when or in which order.
+        /// </para>
+        /// <para>
+        /// If the mode is <see cref="StickyAttributes.StickyMouseButtons" />, the value must be either <c>true</c>
+        /// to enable sticky mouse buttons, or <c>false</c> to disable it.
+        /// If sticky mouse buttons are enabled, a mouse button press will ensure that
+        /// <see cref="GetMouseButton" /> returns <see cref="InputAction.Press" /> the next time it is called even if the mouse
+        /// button had been released before the call.
+        /// This is useful when you are only interested in whether mouse buttons have been pressed but not when or in which order.
+        /// </para>
+        /// </summary>
+        /// <param name="window">The window whose input mode to set.</param>
+        /// <param name="mode">
+        /// Either <see cref="StickyAttributes.StickyKeys" /> or <see cref="StickyAttributes.StickyMouseButtons" />.
+        /// </param>
+        /// <param name="value">The new value of the specified input mode.</param>
+        /// <remarks>
+        /// <para>
+        /// This function must only be called from the main thread.
+        /// </para>
+        /// <para>
+        /// Possible errors include <see cref="ErrorCode.NotInitialized" />, <see cref="ErrorCode.InvalidEnum" /> and
+        /// <see cref="ErrorCode.PlatformError" />.
+        /// </para>
+        /// </remarks>
+        public unsafe partial void SetInputMode(WindowHandle* window, StickyAttributes mode, bool value);
+
+        /// <summary>
+        /// <para>
+        /// This function sets the joystick configuration callback, or removes the currently set callback.
+        /// This is called when a joystick is connected to or disconnected from the system.
+        /// </para>
+        /// </summary>
+        /// <param name="callback">The new callback, or <c>null</c> to remove the currently set callback.</param>
+        /// <returns>
+        /// The previously set callback, or <c>null</c> if no callback was set or the library had not been initialized.
+        /// </returns>
+        /// <remarks>
+        /// <para>
+        /// This function must only be called from the main thread.
+        /// </para>
+        /// <para>
+        /// Possible errors include <see cref="ErrorCode.NotInitialized" />.
+        /// </para>
+        /// </remarks>
+        public partial GlfwCallbacks.JoystickCallback SetJoystickCallback
+            ([PinObject(PinMode.UntilNextCall)] GlfwCallbacks.JoystickCallback callback);
+
+        /// <summary>
+        /// <para>
+        /// This function sets the key callback of the specified window, which is called when a key is pressed, repeated or
+        /// released.
+        /// </para>
+        /// <para>
+        /// The key functions deal with physical keys, with layout independent
+        /// key tokens(<see cref="Keys" />) named after their values in the standard US keyboard layout.
+        /// If you want to input text, use the character callback(<see cref="SetCharCallback" />) instead.
+        /// </para>
+        /// <para>
+        /// When a window loses input focus, it will generate synthetic key release events for all pressed keys.
+        /// You can tell these events from user-generated events by the fact that the synthetic ones are generated
+        /// after the focus loss event has been processed,
+        /// i.e. after the window focus callback(<see cref="SetWindowFocusCallback" />) has been called.
+        /// </para>
+        /// <para>
+        /// The scancode of a key is specific to that platform or sometimes even to that machine.
+        /// Scancodes are intended to allow users to bind keys that don't have a GLFW key token.
+        /// Such keys have key set to <see cref="Keys.Unknown" />, their state is not saved
+        /// and so it cannot be queried with <see cref="GetKey" />.
+        /// </para>
+        /// <para>
+        /// Sometimes GLFW needs to generate synthetic key events, in which case the scancode may be zero.
+        /// </para>
+        /// </summary>
+        /// <param name="window">The window whose callback to set.</param>
+        /// <param name="callback">The new key callback, or <c>null</c> to remove the currently set callback.</param>
+        /// <returns>
+        /// The previously set callback, or <c>null</c> if no callback was set or the library had not been initialized.
+        /// </returns>
+        /// <remarks>
+        /// <para>
+        /// This function must only be called from the main thread.
+        /// </para>
+        /// <para>
+        /// Possible errors include <see cref="ErrorCode.NotInitialized" />.
+        /// </para>
+        /// </remarks>
+        public unsafe partial GlfwCallbacks.KeyCallback SetKeyCallback
+        (
+            WindowHandle* window,
+            [PinObject(PinMode.UntilNextCall)] GlfwCallbacks.KeyCallback callback
+        );
+
+        /// <summary>
+        /// <para>
+        /// This function sets the scroll callback of the specified window,
+        /// which is called when a scrolling device is used, such as a mouse wheel or scrolling area of a touchpad.
+        /// </para>
+        /// <para>
+        /// The scroll callback receives all scrolling input, like that from a mouse wheel or a touchpad scrolling area.
+        /// </para>
+        /// </summary>
+        /// <param name="window">The window whose callback to set.</param>
+        /// <param name="callback">The new scroll callback, or <c>null</c> to remove the currently set callback.</param>
+        /// <returns>
+        /// The previously set callback, or <c>null</c> if no callback was set or the library had not been initialized.
+        /// </returns>
+        /// <remarks>
+        /// <para>
+        /// This function must only be called from the main thread.
+        /// </para>
+        /// <para>
+        /// Possible errors include <see cref="ErrorCode.NotInitialized" />.
+        /// </para>
+        /// </remarks>
+        public unsafe partial GlfwCallbacks.ScrollCallback SetScrollCallback
+        (
+            WindowHandle* window,
+            [PinObject(PinMode.UntilNextCall)] GlfwCallbacks.ScrollCallback callback
+        );
+
+        /// <summary>
+        /// <para>
+        /// This function sets the monitor configuration callback, or removes the currently set callback.
+        /// This is called when a monitor is connected to or disconnected from the system.
+        /// </para>
+        /// </summary>
+        /// <param name="callback">The new callback, or <c>null</c> to remove the currently set callback.</param>
+        /// <returns>
+        /// The previously set callback, or <c>null</c> if no callback was set or the library had not been initialized.
+        /// </returns>
+        /// <remarks>
+        /// <para>
+        /// This function must only be called from the main thread.
+        /// </para>
+        /// <para>
+        /// Possible errors include <see cref="ErrorCode.NotInitialized" />.
+        /// </para>
+        /// </remarks>
+        public partial GlfwCallbacks.MonitorCallback SetMonitorCallback
+            ([PinObject(PinMode.UntilNextCall)] GlfwCallbacks.MonitorCallback callback);
+
+        /// <summary>
+        /// <para>
+        /// This function sets the mouse button callback of the specified window,
+        /// which is called when a mouse button is pressed or released.
+        /// </para>
+        /// <para>
+        /// When a window loses input focus,
+        /// it will generate synthetic mouse button release events for all pressed mouse buttons.
+        /// You can tell these events from user-generated events by the fact that the synthetic ones are generated after
+        /// the focus loss event has been processed,
+        /// i.e. after the window focus callback(<see cref="SetWindowFocusCallback" />) has been called.
+        /// </para>
+        /// </summary>
+        /// <param name="window">The window whose callback to set.</param>
+        /// <param name="callback">The new callback, or <c>null</c> to remove the currently set callback.</param>
+        /// <returns>
+        /// The previously set callback, or <c>null</c> if no callback was set or the library had not been initialized.
+        /// </returns>
+        /// <remarks>
+        /// <para>
+        /// This function must only be called from the main thread.
+        /// </para>
+        /// <para>
+        /// Possible errors include <see cref="ErrorCode.NotInitialized" />.
+        /// </para>
+        /// </remarks>
+        public unsafe partial GlfwCallbacks.MouseButtonCallback SetMouseButtonCallback
+        (
+            WindowHandle* window,
+            [PinObject(PinMode.UntilNextCall)] GlfwCallbacks.MouseButtonCallback callback
+        );
+
+        /// <summary>
+        /// <para>
+        /// This function sets the close callback of the specified window,
+        /// which is called when the user attempts to close the window,
+        /// for example by clicking the close widget in the title bar.
+        /// </para>
+        /// <para>
+        /// The close flag is set before this callback is called,
+        /// but you can modify it at any time with <see cref="SetWindowShouldClose" />.
+        /// </para>
+        /// <para>
+        /// The close callback is not triggered by <see cref="DestroyWindow" />.
+        /// </para>
+        /// </summary>
+        /// <param name="window">The window whose callback to set.</param>
+        /// <param name="callback">The new callback, or <c>null</c> to remove the currently set callback.</param>
+        /// <returns>
+        /// The previously set callback, or <c>null</c> if no callback was set or the library had not been initialized.
+        /// </returns>
+        /// <remarks>
+        /// <para>
+        /// This function must only be called from the main thread.
+        /// </para>
+        /// <para>
+        /// OS X: Selecting Quit from the application menu will trigger the close callback for all windows.
+        /// </para>
+        /// <para>
+        /// Possible errors include <see cref="ErrorCode.NotInitialized" />.
+        /// </para>
+        /// </remarks>
+        public unsafe partial GlfwCallbacks.WindowCloseCallback SetWindowCloseCallback
+        (
+            WindowHandle* window,
+            [PinObject(PinMode.UntilNextCall)] GlfwCallbacks.WindowCloseCallback callback
+        );
+
+        /// <summary>
+        /// <para>
+        /// This function sets the focus callback of the specified window,
+        /// which is called when the window gains or loses input focus.
+        /// </para>
+        /// <para>
+        /// After the focus callback is called for a window that lost input focus,
+        /// synthetic key and mouse button release events will be generated for all such that had been pressed.
+        /// For more information, see <see cref="SetKeyCallback" /> and <see cref="SetMouseButtonCallback" />.
+        /// </para>
+        /// </summary>
+        /// <param name="window">The window whose callback to set.</param>
+        /// <param name="callback">The new callback, or <c>null</c> to remove the currently set callback.</param>
+        /// <returns>
+        /// The previously set callback, or <c>null</c> if no callback was set or the library had not been initialized.
+        /// </returns>
+        /// <remarks>
+        /// <para>
+        /// This function must only be called from the main thread.
+        /// </para>
+        /// <para>
+        /// Possible errors include <see cref="ErrorCode.NotInitialized" />.
+        /// </para>
+        /// </remarks>
+        public unsafe partial GlfwCallbacks.WindowFocusCallback SetWindowFocusCallback
+        (
+            WindowHandle* window,
+            [PinObject(PinMode.UntilNextCall)] GlfwCallbacks.WindowFocusCallback callback
+        );
+
+        /// <summary>
+        /// <para>
+        /// This function sets the icon of the specified window.
+        /// </para>
+        /// <para>
+        /// If passed an array of candidate images, those of or closest to the sizes desired by the system are selected.
+        /// </para>
+        /// <para>
+        /// If no images are specified, the window reverts to its default icon.
+        /// </para>
+        /// <para>
+        /// The desired image sizes varies depending on platform and system settings.
+        /// The selected images will be rescaled as needed. Good sizes include 16x16, 32x32 and 48x48.
+        /// </para>
+        /// </summary>
+        /// <param name="window">The window whose icon to set.</param>
+        /// <param name="count">The number of images in the specified array, or zero to revert to the default window icon.</param>
+        /// <param name="images">The images to create the icon from. This is ignored if count is zero.</param>
+        /// <remarks>
+        /// <para>
+        /// This function must only be called from the main thread.
+        /// </para>
+        /// <para>
+        /// The specified image data is copied before this function returns.
+        /// </para>
+        /// <para>
+        /// OS X: The GLFW window has no icon, as it is not a document window, so this function does nothing.
+        /// The dock icon will be the same as the application bundle's icon. For more information on bundles,
+        /// see the Bundle Programming Guide in the Mac Developer Library.
+        /// </para>
+        /// </remarks>
+        public unsafe partial void SetWindowIcon(WindowHandle* window, int count, Image* images);
+
+        /// <summary>
+        /// <para>
+        /// This function sets the iconification callback of the specified window,
+        /// which is called when the window is iconified or restored.
+        /// </para>
+        /// </summary>
+        /// <param name="window">The window whose callback to set.</param>
+        /// <param name="callback">The new callback, or <c>null</c> to remove the currently set callback.</param>
+        /// <returns>
+        /// The previously set callback, or <c>null</c> if no callback was set or the library had not been initialized.
+        /// </returns>
+        /// <remarks>
+        /// <para>
+        /// This function must only be called from the main thread.
+        /// </para>
+        /// <para>
+        /// Possible errors include <see cref="ErrorCode.NotInitialized" />.
+        /// </para>
+        /// </remarks>
+        public unsafe partial GlfwCallbacks.WindowIconifyCallback SetWindowIconifyCallback
+        (
+            WindowHandle* window,
+            [PinObject(PinMode.UntilNextCall)] GlfwCallbacks.WindowIconifyCallback callback
+        );
+
+        /// <summary>
+        /// <para>
+        /// This function sets the maximizing callback of the specified window,
+        /// which is called when the window is maximized or restored.
+        /// </para>
+        /// </summary>
+        /// <param name="window">The window whose callback to set.</param>
+        /// <param name="callback">The new callback, or <c>null</c> to remove the currently set callback.</param>
+        /// <returns>
+        /// The previously set callback, or <c>null</c> if no callback was set or the library had not been initialized.
+        /// </returns>
+        /// <remarks>
+        /// <para>
+        /// This function must only be called from the main thread.
+        /// </para>
+        /// <para>
+        /// Possible errors include <see cref="ErrorCode.NotInitialized" />.
+        /// </para>
+        /// </remarks>
+        public unsafe partial GlfwCallbacks.WindowMaximizeCallback SetWindowMaximizeCallback
+        (
+            WindowHandle* window,
+            [PinObject(PinMode.UntilNextCall)] GlfwCallbacks.WindowMaximizeCallback callback
+        );
+
+        /// <summary>
+        /// <para>
+        /// This function sets the window title, encoded as UTF-8, of the specified window.
+        /// </para>
+        /// </summary>
+        /// <param name="window">The window whose title to change.</param>
+        /// <param name="title">The UTF-8 encoded window title.</param>
+        /// <remarks>
+        /// <para>
+        /// This function must only be called from the main thread.
+        /// </para>
+        /// <para>
+        /// OS X: The window title will not be updated until the next time you process events.
+        /// </para>
+        /// <para>
+        /// Possible errors include <see cref="ErrorCode.NotInitialized" /> and <see cref="ErrorCode.PlatformError" />.
+        /// </para>
+        /// </remarks>
+        public unsafe partial void SetWindowTitle(WindowHandle* window, string title);
+
+        /// <summary>
+        /// <para>
+        /// This function makes the specified window visible if it was previously hidden.
+        /// </para>
+        /// <para>
+        /// If the window is already visible or is in full screen mode, this function does nothing.
+        /// </para>
+        /// </summary>
+        /// <param name="window">The window to make visible.</param>
+        /// <remarks>
+        /// <para>
+        /// This function must only be called from the main thread.
+        /// </para>
+        /// <para>
+        /// Possible errors include <see cref="ErrorCode.NotInitialized" /> and <see cref="ErrorCode.PlatformError" />.
+        /// </para>
+        /// </remarks>
+        /// <seealso cref="HideWindow" />
+        public unsafe partial void ShowWindow(WindowHandle* window);
+
+        /// <summary>
+        /// <para>
+        /// This function sets the size, in screen coordinates, of the client area of the specified window.
+        /// </para>
+        /// <para>
+        /// For full screen windows, this function updates the resolution of its desired video mode
+        /// and switches to the video mode closest to it, without affecting the window's context.
+        /// </para>
+        /// <para>
+        /// As the context is unaffected, the bit depths of the framebuffer remain unchanged.
+        /// </para>
+        /// <para>
+        /// If you wish to update the refresh rate of the desired video mode in addition to its resolution,
+        /// see <see cref="SetWindowMonitor" />.
+        /// </para>
+        /// <para>
+        /// The window manager may put limits on what sizes are allowed.
+        /// GLFW cannot and should not override these limits.
+        /// </para>
+        /// </summary>
+        /// <param name="window">The window to resize.</param>
+        /// <param name="width">The desired width, in screen coordinates, of the window client area.</param>
+        /// <param name="height">The desired height, in screen coordinates, of the window client area.</param>
+        /// <remarks>
+        /// <para>
+        /// This function must only be called from the main thread.
+        /// </para>
+        /// <para>
+        /// Possible errors include <see cref="ErrorCode.NotInitialized" /> and <see cref="ErrorCode.PlatformError" />.
+        /// </para>
+        /// </remarks>
+        /// <seealso cref="GetWindowSize" />
+        /// <seealso cref="SetWindowMonitor" />
+        public unsafe partial void SetWindowSize(WindowHandle* window, int width, int height);
+
+        /// <summary>
+        /// <para>
+        /// This function sets the size callback of the specified window, which is called when the window is resized.
+        /// The callback is provided with the size, in screen coordinates, of the content area of the window.
+        /// </para>
+        /// </summary>
+        /// <param name="window">The window whose callback to set.</param>
+        /// <param name="callback">The new callback, or <c>null</c> to remove the currently set callback.</param>
+        /// <returns>
+        /// The previously set callback, or <c>null</c> if no callback was set or the library had not been initialized.
+        /// </returns>
+        /// <remarks>
+        /// <para>
+        /// This function must only be called from the main thread.
+        /// </para>
+        /// <para>
+        /// Possible errors include <see cref="ErrorCode.NotInitialized" />.
+        /// </para>
+        /// </remarks>
+        public unsafe partial GlfwCallbacks.WindowSizeCallback SetWindowSizeCallback
+        (
+            WindowHandle* window,
+            [PinObject(PinMode.UntilNextCall)] GlfwCallbacks.WindowSizeCallback callback
+        );
+
+        /// <summary>
+        /// <para>
+        /// This function sets the framebuffer resize callback of the specified window, which is called when the framebuffer of the specified window is resized.
+        /// </para>
+        /// </summary>
+        /// <param name="window">The window whose callback to set.</param>
+        /// <param name="callback">The new callback, or <c>null</c> to remove the currently set callback.</param>
+        /// <returns>
+        /// The previously set callback, or <c>null</c> if no callback was set or the library had not been initialized.
+        /// </returns>
+        /// <remarks>
+        /// <para>
+        /// This function must only be called from the main thread.
+        /// </para>
+        /// <para>
+        /// Possible errors include <see cref="ErrorCode.NotInitialized" />.
+        /// </para>
+        /// </remarks>
+        public unsafe partial GlfwCallbacks.FramebufferSizeCallback SetFramebufferSizeCallback
+        (
+            WindowHandle* window,
+            [PinObject(PinMode.UntilNextCall)] GlfwCallbacks.FramebufferSizeCallback callback
+        );
+
+        /// <summary>
+        /// <para>
+        /// This function sets the value of the close flag of the specified window.
+        /// </para>
+        /// <para>
+        /// This can be used to override the user's attempt to close the window, or to signal that it should be closed.
+        /// </para>
+        /// </summary>
+        /// <param name="window">The window whose flag to change.</param>
+        /// <param name="value">The new value.</param>
+        /// <remarks>
+        /// <para>
+        /// This function may be called from any thread. Access is not synchronized.
+        /// </para>
+        /// <para>
+        /// Possible errors include <see cref="ErrorCode.NotInitialized" />.
+        /// </para>
+        /// </remarks>
+        public unsafe partial void SetWindowShouldClose(WindowHandle* window, bool value);
+
+        /// <summary>
+        /// <para>
+        /// This function sets the monitor that the window uses for full screen mode or,
+        /// if the monitor is <c>null</c>, makes it windowed mode.
+        /// </para>
+        /// <para>
+        /// When setting a monitor, this function updates the width, height and refresh rate
+        /// of the desired video mode and switches to the video mode closest to it.
+        /// </para>
+        /// <para>
+        /// The window position is ignored when setting a monitor.
+        /// </para>
+        /// <para>
+        /// When the monitor is <c>null</c>, the position, width and height are used to place the window client area.
+        /// The refresh rate is ignored when no monitor is specified.
+        /// </para>
+        /// <para>
+        /// If you only wish to update the resolution of a full screen window or the size of a windowed mode window,
+        /// see <see cref="SetWindowSize" />.
+        /// </para>
+        /// <para>
+        /// When a window transitions from full screen to windowed mode,
+        /// this function restores any previous window settings such as whether it is decorated,
+        /// floating, resizable, has size or aspect ratio limits, etc..
+        /// </para>
+        /// </summary>
+        /// <param name="window">The window whose monitor, size or video mode to set.</param>
+        /// <param name="monitor">The desired monitor, or <c>null</c> to set windowed mode.</param>
+        /// <param name="x">The desired x-coordinate of the upper-left corner of the client area.</param>
+        /// <param name="y">The desired y-coordinate of the upper-left corner of the client area.</param>
+        /// <param name="width">The desired with, in screen coordinates, of the client area or video mode.</param>
+        /// <param name="height">The desired height, in screen coordinates, of the client area or video mode.</param>
+        /// <param name="refreshRate">The desired refresh rate, in Hz, of the video mode, or <see cref="Glfw.DontCare" />.</param>
+        /// <remarks>
+        /// <para>
+        /// This function must only be called from the main thread.
+        /// </para>
+        /// <para>
+        /// Possible errors include <see cref="ErrorCode.NotInitialized" /> and <see cref="ErrorCode.PlatformError" />.
+        /// </para>
+        /// </remarks>
+        /// <seealso cref="GetWindowMonitor" />
+        /// <seealso cref="SetWindowSize" />
+        public unsafe partial void SetWindowMonitor
+        (
+            WindowHandle* window,
+            Monitor* monitor,
+            int x,
+            int y,
+            int width,
+            int height,
+            int refreshRate
+        );
+
+        /// <summary>
+        /// <para>
+        /// This function sets the position, in screen coordinates,
+        /// of the upper-left corner of the client area of the specified windowed mode window.
+        /// </para>
+        /// <para>
+        /// If the window is a full screen window, this function does nothing.
+        /// </para>
+        /// <para>
+        /// Do not use this function to move an already visible window
+        /// unless you have very good reasons for doing so, as it will confuse and annoy the user.
+        /// </para>
+        /// <para>
+        /// The window manager may put limits on what positions are allowed.
+        /// GLFW cannot and should not override these limits.
+        /// </para>
+        /// </summary>
+        /// <param name="window">The window to query.</param>
+        /// <param name="x">The x-coordinate of the upper-left corner of the client area.</param>
+        /// <param name="y">The y-coordinate of the upper-left corner of the client area.</param>
+        /// <remarks>
+        /// <para>
+        /// This function must only be called from the main thread.
+        /// </para>
+        /// <para>
+        /// Possible errors include <see cref="ErrorCode.NotInitialized" /> and <see cref="ErrorCode.PlatformError" />.
+        /// </para>
+        /// </remarks>
+        /// <seealso cref="GetWindowPos" />
+        public unsafe partial void SetWindowPos(WindowHandle* window, int x, int y);
+
+        /// <summary>
+        /// <para>
+        /// This function sets the position callback of the specified window, which is called when the window is moved.
+        /// </para>
+        /// <para>
+        /// The callback is provided with the screen position of the upper-left corner of the client area of the window.
+        /// </para>
+        /// </summary>
+        /// <param name="window">The window whose callback to set.</param>
+        /// <param name="callback">The new callback, or <c>null</c> to remove the currently set callback.</param>
+        /// <returns>
+        /// The previously set callback, or <c>null</c> if no callback was set or the library had not been initialized.
+        /// </returns>
+        /// <remarks>
+        /// <para>
+        /// This function must only be called from the main thread.
+        /// </para>
+        /// <para>
+        /// Possible errors include <see cref="ErrorCode.NotInitialized" />.
+        /// </para>
+        /// </remarks>
+        public unsafe partial GlfwCallbacks.WindowPosCallback SetWindowPosCallback
+        (
+            WindowHandle* window,
+            [PinObject(PinMode.UntilNextCall)] GlfwCallbacks.WindowPosCallback callback
+        );
+
+        /// <summary>
+        /// <para>
+        /// Sets the refresh callback for the specified window.
+        /// </para>
+        /// <para>
+        /// This function sets the refresh callback of the specified window, which is
+        /// called when the content area of the window needs to be redrawn, for example
+        /// if the window has been exposed after having been covered by another window.
+        /// </para>
+        /// <para>
+        /// On compositing window systems such as Aero, Compiz, Aqua or Wayland, where
+        /// the window contents are saved off-screen, this callback may be called only
+        /// very infrequently or never at all.
+        /// </para>
+        /// </summary>
+        /// <param name="window">The window whose callback to set.</param>
+        /// <param name="callback">The new callback, or <c>null</c> to remove the currently set callback.</param>
+        /// <returns>
+        /// The previously set callback, or <c>null</c> if no callback was set or the library had not been initialized.
+        /// </returns>
+        /// <remarks>
+        /// <para>
+        /// This function must only be called from the main thread.
+        /// </para>
+        /// <para>
+        /// Possible errors include <see cref="ErrorCode.NotInitialized" />.
+        /// </para>
+        /// </remarks>
+        public unsafe partial GlfwCallbacks.WindowRefreshCallback SetWindowRefreshCallback
+        (
+            WindowHandle* window,
+            [PinObject(PinMode.UntilNextCall)] GlfwCallbacks.WindowRefreshCallback callback
+        );
+
+        /// <summary>
+        /// <para>
+        /// This function sets the swap interval for the current OpenGL or OpenGL ES context,
+        /// i.e. the number of screen updates to wait from the time <see cref="SwapBuffers" /> was called
+        /// before swapping the buffers and returning.
+        /// This is sometimes called vertical synchronization, vertical retrace synchronization or just vsync.
+        /// </para>
+        /// <para>
+        /// A context that supports either of the <c>WGL_EXT_swap_control_tear</c>
+        /// and <c>GLX_EXT_swap_control_tear</c> extensions also accepts negative swap intervals,
+        /// which allows the driver to swap immediately even if a frame arrives a little bit late.
+        /// You can check for these extensions with <see cref="ExtensionSupported" />.
+        /// </para>
+        /// <para>
+        /// A context must be current on the calling thread.
+        /// Calling this function without a current context will cause a <see cref="ErrorCode.NoContext" /> error.
+        /// </para>
+        /// </summary>
+        /// <param name="interval">
+        /// The minimum number of screen updates to wait for until the buffers are swapped by <see cref="SwapBuffers" />.
+        /// </param>
+        /// <remarks>
+        /// <para>
+        /// This function is not called during context creation,
+        /// leaving the swap interval set to whatever is the default on that platform.
+        /// This is done because some swap interval extensions used by GLFW
+        /// do not allow the swap interval to be reset to zero once it has been set to a non-zero value.
+        /// </para>
+        /// <para>
+        /// Some GPU drivers do not honor the requested swap interval,
+        /// either because of a user setting that overrides the application's request or due to bugs in the driver.
+        /// </para>
+        /// <para>
+        /// This function may be called from any thread.
+        /// </para>
+        /// <para>
+        /// Possible errors include <see cref="ErrorCode.NotInitialized" />, <see cref="ErrorCode.NoContext" /> and
+        /// <see cref="ErrorCode.PlatformError" />.
+        /// </para>
+        /// </remarks>
+        /// <seealso cref="SwapBuffers" />
+        public partial void SwapInterval(int interval);
+
+        /// <summary>
+        /// <para>
+        /// This function puts the calling thread to sleep until at least one event is available in the event queue.
+        /// </para>
+        /// <para>
+        /// Once one or more events are available, it behaves exactly like <see cref="PollEvents" />,
+        /// i.e. the events in the queue are processed and the function then returns immediately.
+        /// </para>
+        /// <para>
+        /// Processing events will cause the window and input callbacks associated with those events to be called.
+        /// </para>
+        /// <para>
+        /// Since not all events are associated with callbacks,
+        /// this function may return without a callback having been called even if you are monitoring all callbacks.
+        /// </para>
+        /// <para>
+        /// On some platforms, a window move, resize or menu operation will cause event processing to block.
+        /// This is due to how event processing is designed on those platforms.
+        /// You can use the window refresh callback (<see cref="SetWindowRefreshCallback" />)
+        /// to redraw the contents of your window when necessary during such operations.
+        /// </para>
+        /// <para>
+        /// On some platforms,
+        /// certain callbacks may be called outside of a call to one of the event processing functions.
+        /// </para>
+        /// <para>
+        /// If no windows exist, this function returns immediately.
+        /// For synchronization of threads in applications that do not create windows,
+        /// use your threading library of choice.
+        /// </para>
+        /// <para>
+        /// Event processing is not required for joystick input to work.
+        /// </para>
+        /// </summary>
+        /// <remarks>
+        /// This function must only be called from the main thread.
+        /// This function must not be called from a callback.
+        /// Possible errors include <see cref="ErrorCode.NotInitialized" /> and <see cref="ErrorCode.PlatformError" />.
+        /// </remarks>
+        /// <seealso cref="PollEvents" />
+        /// <seealso cref="WaitEventsTimeout" />
+        public partial void WaitEvents();
+
+        /// <summary>
+        /// <para>
+        /// This function puts the calling thread to sleep until at least one event is available in the event queue,
+        /// or until the specified timeout is reached.
+        /// </para>
+        /// <para>
+        /// If one or more events are available, it behaves exactly like <see cref="PollEvents" />,
+        /// i.e. the events in the queue are processed and the function then returns immediately.
+        /// </para>
+        /// <para>
+        /// Processing events will cause the window and input callbacks associated with those events to be called.
+        /// </para>
+        /// <para>
+        /// The timeout value must be a positive finite number.
+        /// </para>
+        /// <para>
+        /// Since not all events are associated with callbacks,
+        /// this function may return without a callback having been called even if you are monitoring all callbacks.
+        /// </para>
+        /// <para>
+        /// On some platforms, a window move, resize or menu operation will cause event processing to block.
+        /// This is due to how event processing is designed on those platforms.
+        /// </para>
+        /// <para>
+        /// You can use the window refresh callback (<see cref="SetWindowRefreshCallback" />)
+        /// to redraw the contents of your window when necessary during such operations.
+        /// </para>
+        /// <para>
+        /// On some platforms,
+        /// certain callbacks may be called outside of a call to one of the event processing functions.
+        /// </para>
+        /// <para>
+        /// If no windows exist, this function returns immediately.
+        /// </para>
+        /// <para>
+        /// For synchronization of threads in applications that do not create windows,
+        /// use your threading library of choice.
+        /// </para>
+        /// <para>
+        /// Event processing is not required for joystick input to work.
+        /// </para>
+        /// </summary>
+        /// <param name="timeout">The maximum amount of time, in seconds, to wait.</param>
+        /// <remarks>
+        /// <para>
+        /// This function must only be called from the main thread.
+        /// </para>
+        /// <para>
+        /// This function must not be called from a callback.
+        /// </para>
+        /// </remarks>
+        /// <seealso cref="PollEvents" />
+        /// <seealso cref="WaitEvents" />
+        public partial void WaitEventsTimeout(double timeout);
+
+        /// <summary>
+        /// <para>
+        /// This function returns the contents of the system clipboard,
+        /// if it contains or is convertible to a UTF-8 encoded string.
+        /// </para>
+        /// </summary>
+        /// <param name="window">The window that will request the clipboard contents.</param>
+        /// <returns>
+        /// The contents of the clipboard as a UTF-8 encoded string, or <c>null</c> if an error occurred.
+        /// </returns>
+        /// <remarks>
+        /// <para>
+        /// This function may only be called from the main thread.
+        /// </para>
+        /// <para>
+        /// The returned string is allocated and freed by GLFW. You should not free it yourself.
+        /// The returned string is valid only until the next call to <see cref="GetClipboardString" /> or
+        /// <see cref="SetClipboardString" />.
+        /// </para>
+        /// <para>
+        /// Possible errors include <see cref="ErrorCode.NotInitialized" /> and <see cref="ErrorCode.PlatformError" />.
+        /// </para>
+        /// </remarks>
+        /// <seealso cref="SetClipboardString" />
+        public unsafe partial string GetClipboardString(WindowHandle* window);
+
+        /// <summary>
+        /// <para>
+        /// This function sets the system clipboard to the specified, UTF-8 encoded string.
+        /// </para>
+        /// </summary>
+        /// <param name="window">The window that will own the clipboard contents. </param>
+        /// <param name="data">A UTF-8 encoded string.</param>
+        /// <remarks>
+        /// <para>
+        /// The specified string is copied before this function returns.
+        /// </para>
+        /// <para>
+        /// This function must only be called from the main thread.
+        /// </para>
+        /// <para>
+        /// Possible errors include <see cref="ErrorCode.NotInitialized" /> and <see cref="ErrorCode.PlatformError" />.
+        /// </para>
+        /// </remarks>
+        /// <seealso cref="GetClipboardString" />
+        public unsafe partial void SetClipboardString(WindowHandle* window, string data);
+
+        /// <summary>
+        /// Returns whether the Vulkan loader and an ICD have been found.
+        /// </summary>
+        /// <remarks>
+        /// <para>
+        /// This function returns whether the Vulkan loader and any minimally functional ICD have been found.
+        /// </para>
+        /// <para>
+        /// The availability of a Vulkan loader and even an ICD does not by itself
+        /// guarantee that surface creation or even instance creation is possible.
+        /// For example, on Fermi systems Nvidia will install an ICD that provides no actual Vulkan support.
+        /// Call <see cref="GetRequiredInstanceExtensions" /> to check whether the extensions necessary
+        /// for Vulkan surface creation are available and <see cref="GetPhysicalDevicePresentationSupport" />
+        /// to check whether a queue family of a physical device supports image presentation.
+        /// </para>
+        /// <para>
+        /// Possible errors include <see cref="ErrorCode.NotInitialized" />.
+        /// </para>
+        /// <para>
+        /// This function may be called from any thread.
+        /// </para>
+        /// </remarks>
+        /// <returns>
+        /// <c>true</c> if Vulkan is minimally available, or <c>false</c> otherwise.
+        /// </returns>
+        public partial bool VulkanSupported();
+
+        /// <summary>
+        /// Returns the Vulkan instance extensions required by GLFW.
+        /// </summary>
+        /// <remarks>
+        /// <para>
+        /// This function returns an array of names of Vulkan instance extensions required by GLFW for
+        /// creating Vulkan surfaces for GLFW windows. If successful, the list will always contains
+        /// <c>VK_KHR_surface</c>, so if you don't require any additional extensions you can
+        /// pass this list directly to the <c>VkInstanceCreateInfo</c> struct.
+        /// </para>
+        /// <para>
+        /// If Vulkan is not available on the machine, this function returns <c>null</c> and generates
+        /// a <see cref="ErrorCode.NotInitialized" /> error. Call <see cref="VulkanSupported" /> to check
+        /// whether Vulkan is at least minimally available.
+        /// </para>
+        /// <para>
+        /// If Vulkan is available but no set of extensions allowing window surface creation was found,
+        /// this function returns <c>null</c>. You may still use Vulkan for off-screen rendering and compute work.
+        /// </para>
+        /// <para>
+        /// Additional extensions may be required by future versions of GLFW.
+        /// You should check if any extensions you wish to enable are already in the returned array,
+        /// as it is an error to specify an extension more than once in the <c>VkInstanceCreateInfo</c> struct.
+        /// </para>
+        /// <para>
+        /// macOS: This function currently only supports the <c>VK_MVK_macos_surface</c> extension from MoltenVK.
+        /// </para>
+        /// <para>
+        /// Possible errors include <see cref="ErrorCode.NotInitialized" /> and <see cref="ErrorCode.ApiUnavailable" />.
+        /// </para>
+        /// <para>
+        /// The returned array is allocated and freed by GLFW. You should not free it yourself.
+        /// It is guaranteed to be valid only until the library is terminated.
+        /// </para>
+        /// <para>
+        /// This function may be called from any thread.
+        /// </para>
+        /// </remarks>
+        /// <param name="count">
+        /// Where to store the number of extensions in the returned array.
+        /// This is set to zero if an error occurred.
+        /// </param>
+        /// <returns>
+        /// An array of ASCII encoded extension names, or <c>null</c> if an error occurred.
+        /// </returns>
+        public unsafe partial byte** GetRequiredInstanceExtensions(out uint count);
+
+        /// <summary>
+        /// Returns the address of the specified Vulkan instance function.
+        /// </summary>
+        /// <remarks>
+        /// <para>
+        /// This function returns the address of the specified Vulkan core or extension function for
+        /// the specified instance. If instance is set to <c>null</c> it can return any function exported
+        /// from the Vulkan loader, including at least the following functions:
+        /// </para>
+        /// <list type="bullet">
+        /// <item>
+        /// <description>
+        /// <c>vkEnumerateInstanceExtensionProperties</c>
+        /// </description>
+        /// <description>
+        /// <c>vkEnumerateInstanceLayerProperties</c>
+        /// </description>
+        /// <description>
+        /// <c>vkCreateInstance</c>
+        /// </description>
+        /// <description>
+        /// <c>vkGetInstanceProcAddr</c>
+        /// </description>
+        /// </item>
+        /// </list>
+        /// <para>
+        /// If Vulkan is not available on the machine, this function returns <c>null</c> and generates
+        /// a <see cref="ErrorCode.NotInitialized" /> error. Call <see cref="VulkanSupported" /> to check
+        /// whether Vulkan is at least minimally available.
+        /// </para>
+        /// <para>
+        /// This function is equivalent to calling <c>vkGetInstanceProcAddr</c> with a platform-specific
+        /// query of the Vulkan loader as a fallback.
+        /// </para>
+        /// <para>
+        /// Possible errors include <see cref="ErrorCode.NotInitialized" /> and <see cref="ErrorCode.ApiUnavailable" />.
+        /// </para>
+        /// <para>
+        /// The returned function pointer is valid until the library is terminated.
+        /// </para>
+        /// </remarks>
+        /// <param name="instance">
+        /// The Vulkan instance to query, or <c>null</c> to retrieve functions related to instance creation.
+        /// </param>
+        /// <param name="procName">The ASCII encoded name of the function.</param>
+        /// <returns>The address of the function, or <c>null</c> if an error occurred.</returns>
+        public unsafe partial IntPtr GetInstanceProcAddress(VkHandle instance, byte* procName);
+
+        /// <summary>
+        /// Returns whether the specified queue family can present images.
+        /// </summary>
+        /// <remarks>
+        /// <para>
+        /// This function returns whether the specified queue family of the specified physical device
+        /// supports presentation to the platform GLFW was built for.
+        /// </para>
+        /// <para>
+        /// If Vulkan or the required window surface creation instance extensions are not available
+        /// on the machine, or if the specified instance was not created with the required extensions,
+        /// this function returns <c>false</c> and generates a <see cref="ErrorCode.ApiUnavailable" /> error.
+        /// Call <see cref="VulkanSupported" /> to check whether Vulkan is at least minimally available and
+        /// <see cref="GetRequiredInstanceExtensions" /> to check what instance extensions are required.
+        /// </para>
+        /// <para>
+        /// Possible errors include <see cref="ErrorCode.NotInitialized" /> and <see cref="ErrorCode.ApiUnavailable" />.
+        /// </para>
+        /// <para>
+        /// macOS: This function currently always returns <c>true</c>, as the <c>VK_MVK_macos_surface</c>
+        /// extension does not provide a <c>vkGetPhysicalDevice*PresentationSupport</c> type function.
+        /// </para>
+        /// <para>
+        /// This function may be called from any thread.
+        /// For synchronization details of Vulkan objects, see the Vulkan specification.
+        /// </para>
+        /// </remarks>
+        /// <param name="instance">The instance that the physical device belongs to.</param>
+        /// <param name="device">The physical device that the queue family belongs to.</param>
+        /// <param name="queueFamily">The index of the queue family to query.</param>
+        /// <returns><c>true</c> if the queue family supports presentation, or <c>false</c> otherwise.</returns>
+        public partial bool GetPhysicalDevicePresentationSupport(VkHandle instance, VkHandle device, int queueFamily);
+
+        /// <summary>
+        /// Creates a Vulkan surface for the specified window.
+        /// </summary>
+        /// <remarks>
+        /// <para>
+        /// This function creates a Vulkan surface for the specified window.
+        /// </para>
+        /// <para>
+        /// If the Vulkan loader or at least one minimally functional ICD were not found,
+        /// this function returns <c>VK_ERROR_INITIALIZATION_FAILED</c> and generates a
+        /// <see cref="ErrorCode.ApiUnavailable" /> error.
+        /// Call <see cref="VulkanSupported" /> to check whether Vulkan is at least minimally available.
+        /// </para>
+        /// <para>
+        /// If the required window surface creation instance extensions are not available or
+        /// if the specified instance was not created with these extensions enabled,
+        /// this function returns <c>VK_ERROR_EXTENSION_NOT_PRESENT</c> and generates a
+        /// <see cref="ErrorCode.ApiUnavailable" /> error.
+        /// Call <see cref="GetRequiredInstanceExtensions" /> to check what instance extensions are required.
+        /// </para>
+        /// <para>
+        /// The window surface cannot be shared with another API so the window must have been created with
+        /// the client api hint set to <see cref="ClientApi.NoApi" /> otherwise it generates a
+        /// <see cref="ErrorCode.InvalidValue" /> error and returns <c>VK_ERROR_NATIVE_WINDOW_IN_USE_KHR</c>.
+        /// </para>
+        /// <para>
+        /// The window surface must be destroyed before the specified Vulkan instance.
+        /// It is the responsibility of the caller to destroy the window surface.
+        /// GLFW does not destroy it for you. Call <c>vkDestroySurfaceKHR</c> to destroy the surface.
+        /// </para>
+        /// <para>
+        /// Possible errors include <see cref="ErrorCode.NotInitialized" />, <see cref="ErrorCode.ApiUnavailable" />,
+        /// <see cref="ErrorCode.PlatformError" /> and <see cref="ErrorCode.InvalidValue" />.
+        /// </para>
+        /// <para>
+        /// If an error occurs before the creation call is made, GLFW returns the Vulkan error code most
+        /// appropriate for the error. Appropriate use of <see cref="VulkanSupported" /> and
+        /// <see cref="GetRequiredInstanceExtensions" /> should eliminate almost all occurrences of these errors.
+        /// </para>
+        /// <para>
+        /// macOS: This function currently only supports the <c>VK_MVK_macos_surface</c> extension from MoltenVK.
+        /// </para>
+        /// <para>
+        /// macOS: This function creates and sets a <c>CAMetalLayer</c> instance for the window content view,
+        /// which is required for MoltenVK to function.
+        /// </para>
+        /// <para>
+        /// This function may be called from any thread.
+        /// For synchronization details of Vulkan objects, see the Vulkan specification.
+        /// </para>
+        /// </remarks>
+        /// <param name="instance">The Vulkan instance to create the surface in.</param>
+        /// <param name="window">The window to create the surface for.</param>
+        /// <param name="allocator">The allocator to use, or <c>null</c> to use the default allocator.</param>
+        /// <param name="surface">
+        /// Where to store the handle of the surface.
+        /// This is set to <c>VK_NULL_HANDLE</c> if an error occurred.
+        /// </param>
+        /// <returns>
+        /// <c>VK_SUCCESS</c> if successful, or a Vulkan error code if an error occurred.
+        /// </returns>
+        public unsafe partial int CreateWindowSurface
+        (
+            VkHandle instance,
+            WindowHandle* window,
+            void* allocator,
+            VkNonDispatchableHandle* surface
+        );
+
+        /// <summary>
+        /// <para>
+        /// Returns the address of the specified function for the current context.
+        /// </para>
+        /// <para>
+        /// This function returns the address of the specified OpenGL or OpenGL ES core
+        /// or extension function, if it is supported by the current context.
+        /// </para>
+        /// <para>
+        /// A context must be current on the calling thread.  Calling this function without a current context will
+        /// cause a <see cref="ErrorCode.NoContext" /> error. This function does not apply to Vulkan.  If you are rendering
+        /// with Vulkan, see <see cref="GetInstanceProcAddress" />, <see cref="GetInstanceProcAddr" /> and
+        /// <see cref="GetDeviceProcAddr" /> instead.
+        /// </para>
+        /// <para>
+        /// Possible errors include <see cref="ErrorCode.NotInitialized" />, <see cref="ErrorCode.NoContext" /> and
+        /// <see cref="ErrorCode.PlatformError" />.
+        /// </para>
+        /// <remarks>
+        /// <para>
+        /// The address of a given function is not guaranteed to be the same between contexts.
+        /// </para>
+        /// <para>
+        /// This function may return a non-<see cref="IntPtr.Zero" /> address despite the associated version or extension not being
+        /// available.  Always check the context version or extension string first.
+        /// </para>
+        /// <para>
+        /// The returned function pointer is valid until the context is destroyed or the library is terminated.
+        /// </para>
+        /// <para>
+        /// This function may be called from any thread.
+        /// </para>
+        /// </remarks>
+        /// </summary>
+        /// <param name="name">The ASCII encoded name of the function.</param>
+        /// <returns>The address of the function, or IntPtr.Zero if an error occurred.</returns>
+        public partial IntPtr GetProcAddress(string name);
+
+        /// <summary>Retrieves the work area of the monitor.</summary>
+        /// <remarks>
+        /// <para>
+        /// This function returns the position, in screen coordinates, of the upper-left
+        /// corner of the work area of the specified monitor along with the work area
+        /// size in screen coordinates. The work area is defined as the area of the
+        /// monitor not occluded by the operating system task bar where present. If no
+        /// task bar exists then the work area is the monitor resolution in screen
+        /// coordinates.
+        /// </para>
+        /// <para>
+        /// Any or all of the position and size arguments may be <code>null</code>.  If an error
+        /// occurs, all non-<code>null</code> position and size arguments will be set to zero.
+        /// </para>
+        /// </remarks>
+        /// <param name="monitor">The monitor to query.</param>
+        /// <param name="x">Where to store the monitor x-coordinate, or <code>null</code>.</param>
+        /// <param name="y">Where to store the monitor y-coordinate, or <code>null</code>.</param>
+        /// <param name="width">Where to store the monitor width, or <code>null</code>.</param>
+        /// <param name="height">Where to store the monitor height, or <code>null</code>.</param>
+        public unsafe partial void GetMonitorWorkarea
+            (Monitor* monitor, out int x, out int y, out int width, out int height);
+
+        /// <summary>
+        /// Gets an instance of the API.
+        /// </summary>
+        /// <returns>The instance.</returns>
+        public static Glfw GetApi()
+        {
+            return new Glfw(new DefaultNativeContext(new GlfwLibraryNameContainer().GetLibraryName()));
+        }
+
+        /// <inheritdoc />
+        public override bool IsExtensionPresent(string name)
+        {
+            throw new NotSupportedException("Extensions are invalid for GLFW");
+        }
+    }
+}