--- conflicted
+++ resolved
@@ -32,28 +32,9 @@
             return ret;
         }
 
-<<<<<<< HEAD
         public static Vk GetApi(InstanceCreateInfo info, out Instance instance) => GetApi(ref info, out instance);
 
         public static unsafe Vk GetApi(ref InstanceCreateInfo info, out Instance instance)
-=======
-        [Obsolete
-        (
-            "This method depends on the CurrentInstance property. " +
-            "You should defer usage of these APIs where possible. " +
-            "They will be removed in Silk.NET 2.0."
-        )]
-        public static Vk GetApi(InstanceCreateInfo info) => GetApi(ref info);
-        public static Vk GetApi(InstanceCreateInfo info, out Instance instance) => GetApi(ref info, out instance);
-
-        [Obsolete
-        (
-            "This method depends on the CurrentInstance property. " +
-            "You should defer usage of these APIs where possible. " +
-            "They will be removed in Silk.NET 2.0."
-        )]
-        public static unsafe Vk GetApi(ref InstanceCreateInfo info)
->>>>>>> 24131541
         {
             var api = GetApi(ref info, out var instance);
             api.CurrentInstance = instance;
@@ -76,17 +57,7 @@
             return ret;
         }
 
-<<<<<<< HEAD
         public static Vk GetApi(ref InstanceCreateInfo info, ref AllocationCallbacks callbacks, out Instance instance)
-=======
-        [Obsolete
-        (
-            "This method depends on the CurrentInstance property. " +
-            "You should defer usage of these APIs where possible. " +
-            "They will be removed in Silk.NET 2.0."
-        )]
-        public static Vk GetApi(ref InstanceCreateInfo info, ref AllocationCallbacks callbacks)
->>>>>>> 24131541
         {
             var api = GetApi(ref info, ref callbacks, out var instance);
             api.CurrentInstance = instance;
@@ -102,7 +73,6 @@
             return ret;
         }
 
-<<<<<<< HEAD
         /// <summary>
         /// Attempts to load the given instance extension.
         /// </summary>
@@ -139,57 +109,6 @@
                     (SearchPaths.GetLibraryName(), _extensionLoaders.Get(instance, device))
                 : null) is null);
 
-=======
-        [Obsolete
-        (
-            "This method has been deprecated in favour of the more explicit TryGetInstanceExtension and " +
-            "TryGetDeviceExtension methods. This is because this method currently depends on the CurrentInstance " +
-            "and CurrentDevice property, which are now both obsolete and pending removal along with this method."
-        )]
-        public bool TryGetExtension<T>(out T ext)
-            where T : NativeExtension<Vk>
-        {
-            ext = LibraryLoader<Vk>.Load<T>(this);
-            return ext != null;
-        }
-
-        /// <summary>
-        /// Attempts to load the given instance extension.
-        /// </summary>
-        /// <param name="instance">The instance to load the extension from.</param>
-        /// <param name="ext">The loaded instance extension, or null if load failed.</param>
-        /// <typeparam name="T">The instance extension to load.</typeparam>
-        /// <remarks>
-        /// This function doesn't check that the extension is enabled - you will get an error later on if you attempt
-        /// to call an extension function from an extension that isn't loaded.
-        /// </remarks>
-        /// <returns>Whether the extension is available and loaded.</returns>
-        public bool TryGetInstanceExtension<T>(Instance instance, out T ext) where T:NativeExtension<Vk> =>
-            !((ext = IsInstanceExtensionPresent(ExtensionAttribute.GetExtensionAttribute(typeof(T)).Name)
-                ? LibraryActivator.CreateInstance<T>
-                    (SearchPaths.GetLibraryName(), _extensionLoaders.Get(instance, null))
-                : null) is null);
-
-        /// <summary>
-        /// Attempts to load the given device extension.
-        /// </summary>
-        /// <param name="instance">The instance to load the extension from.</param>
-        /// <param name="device">The device to load the extension from.</param>
-        /// <param name="ext">The loaded device extension, or null if load failed.</param>
-        /// <typeparam name="T">The device extension to load.</typeparam>
-        /// <remarks>
-        /// This function doesn't check that the extension is enabled - you will get an error later on if you attempt
-        /// to call an extension function from an extension that isn't loaded.
-        /// </remarks>
-        /// <returns>Whether the extension is available and loaded.</returns>
-        public bool TryGetDeviceExtension<T>
-            (Instance instance, Device device, out T ext) where T : NativeExtension<Vk> =>
-            !((ext = IsDeviceExtensionPresent(instance, ExtensionAttribute.GetExtensionAttribute(typeof(T)).Name)
-                ? LibraryActivator.CreateInstance<T>
-                    (SearchPaths.GetLibraryName(), _extensionLoaders.Get(instance, device))
-                : null) is null);
-
->>>>>>> 24131541
         /// <inheritdoc />
         [Obsolete
         (
@@ -231,7 +150,6 @@
         /// <returns>Whether the device extension is available.</returns>
         public bool IsDeviceExtensionPresent(Instance instance, string extension)
             => IsDeviceExtensionPresent(instance, extension, out _);
-<<<<<<< HEAD
 
         /// <summary>
         /// Checks whether the given device extension is available on the given physical device.
@@ -295,71 +213,6 @@
             _cachedDeviceExtensions.Clear();
         }
 
-=======
-
-        /// <summary>
-        /// Checks whether the given device extension is available on the given physical device.
-        /// </summary>
-        /// <param name="device">The physical device.</param>
-        /// <param name="extension">The extension to check for.</param>
-        /// <returns>Whether the device extension is available.</returns>
-        public unsafe bool IsDeviceExtensionPresent(PhysicalDevice device, string extension)
-        {
-            List<string> list;
-            if (!_cachedDeviceExtensions.ContainsKey(device.Handle))
-            {
-                var extProperties = stackalloc ExtensionProperties[128];
-                _cachedDeviceExtensions.Add(device.Handle, list = Add(device, new List<string>(), extProperties));
-            }
-            else
-            {
-                list = _cachedDeviceExtensions[device.Handle];
-            }
-
-            return list.Contains(extension);
-        }
-
-        /// <summary>
-        /// Checks whether the given device extension is available, and returns the first physical device that provides
-        /// it.
-        /// </summary>
-        /// <param name="instance">The Vulkan instance to use.</param>
-        /// <param name="extension">The extension to check for.</param>
-        /// <param name="device">The first physical device that provides the extension.</param>
-        /// <returns>Whether the device extension is available.</returns>
-        public unsafe bool IsDeviceExtensionPresent(Instance instance, string extension, out PhysicalDevice device)
-        {
-            var physicalDeviceCount = 0u;
-            EnumeratePhysicalDevices(instance, &physicalDeviceCount, null);
-            var physicalDevices = stackalloc PhysicalDevice[(int) physicalDeviceCount];
-            EnumeratePhysicalDevices(instance, &physicalDeviceCount, physicalDevices);
-
-            for (var i = 0; i < physicalDeviceCount; i++)
-            {
-                var physicalDevice = physicalDevices[i];
-                if (IsDeviceExtensionPresent(physicalDevice, extension))
-                {
-                    device = physicalDevice;
-                    return true;
-                }
-            }
-
-            device = default;
-            return false;
-        }
-
-        /// <summary>
-        /// Clears all cached extension information, so that the next time extension-related functions are called the
-        /// cached extension information is refreshed.
-        /// </summary>
-        public void PurgeExtensionCache()
-        {
-            _extensions.Clear();
-            _cachedInstanceExtensions.Clear();
-            _cachedDeviceExtensions.Clear();
-        }
-
->>>>>>> 24131541
         private unsafe List<string> GetExtensions(Instance? instance, PhysicalDevice? device)
         {
             var l = new List<string>();
