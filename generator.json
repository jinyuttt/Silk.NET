--- conflicted
+++ resolved
@@ -341,26 +341,6 @@
             ]
         },
         {
-<<<<<<< HEAD
-            "profileName": "OpenXR",
-            "sources": [
-                "https://raw.githubusercontent.com/KhronosGroup/OpenXR-SDK-Source/master/specification/registry/xr.xml"
-            ],
-            "mode": "ConvertConstruct",
-            "cacheDir": "build/cache",
-            "cacheKey": "openxr",
-            "controlDescriptors": [],
-            "converter": {
-                "reader": "vk",
-                "constructor": "vk",
-                "className": "XR"
-            },
-            "prefix": "xr",
-            "clang": {},
-            "bakery": {
-                "profileNames": [
-                    "openxr"
-=======
             "profileName": "Assimp",
             "sources": [
                 "src/Assimp/Include/assimp.h"
@@ -437,12 +417,63 @@
             "bakery": {
                 "profileNames": [
                     "assimp"
->>>>>>> 1f768cb4
-                ]
-            },
-            "output": {
-                "mode": "Default",
-<<<<<<< HEAD
+                ]
+            },
+            "output": {
+                "mode": "Default",
+                "path": "src/Assimp",
+                "licenseFile": "build/LICENSE_HEADER.txt",
+                "props": "build/props/bindings.props"
+            },
+            "namespace": "Silk.NET.Assimp",
+            "extensionsNamespace": "Silk.NET.Assimp.Extensions",
+            "legacyNameContainer": {
+                "Linux": "libassimp.so.5",
+                "Windows": "Assimp32.dll",
+                "MacOS": "libassimp.5.dylib",
+                "Android": "libassimp.so.5",
+                "IOS": "__Internal",
+                "ClassName": "AssimpLibraryNameContainer"
+            },
+            "typeMaps": [
+                {
+                    "aiVector3D": "System.Numerics.Vector3",
+                    "aiColor4D": "System.Numerics.Vector4",
+                    "aiColor3D": "System.Numerics.Vector3",
+                    "aiVector2D": "System.Numerics.Vector2",
+                    "aiQuaternion": "System.Numerics.Quaternion",
+                    "aiMatrix4x4": "System.Numerics.Matrix4x4",
+                    "aiMatrix3x3": "AssimpMatrix3x3",
+                    "ai_real": "float"
+                },
+                {
+                    "$include.commonTypeMap": "build/csharp_typemap.json"
+                }
+            ]
+        },
+        {
+            "profileName": "OpenXR",
+            "sources": [
+                "https://raw.githubusercontent.com/KhronosGroup/OpenXR-SDK-Source/master/specification/registry/xr.xml"
+            ],
+            "mode": "ConvertConstruct",
+            "cacheDir": "build/cache",
+            "cacheKey": "openxr",
+            "controlDescriptors": [],
+            "converter": {
+                "reader": "vk",
+                "constructor": "vk",
+                "className": "XR"
+            },
+            "prefix": "xr",
+            "clang": {},
+            "bakery": {
+                "profileNames": [
+                    "openxr"
+                ]
+            },
+            "output": {
+                "mode": "Default",
                 "path": "src/OpenXR",
                 "licenseFile": "build/LICENSE_HEADER.txt",
                 "props": "build/props/bindings.props"
@@ -468,32 +499,6 @@
                     "VkImage": "ulong",
                     "VkDevice": "Silk.NET.GLFW.VkHandle",
                     "PFN_xrVoidFunction": "FuncPtr"
-=======
-                "path": "src/Assimp",
-                "licenseFile": "build/LICENSE_HEADER.txt",
-                "props": "build/props/bindings.props"
-            },
-            "namespace": "Silk.NET.Assimp",
-            "extensionsNamespace": "Silk.NET.Assimp.Extensions",
-            "legacyNameContainer": {
-                "Linux": "libassimp.so.5",
-                "Windows": "Assimp32.dll",
-                "MacOS": "libassimp.5.dylib",
-                "Android": "libassimp.so.5",
-                "IOS": "__Internal",
-                "ClassName": "AssimpLibraryNameContainer"
-            },
-            "typeMaps": [
-                {
-                    "aiVector3D": "System.Numerics.Vector3",
-                    "aiColor4D": "System.Numerics.Vector4",
-                    "aiColor3D": "System.Numerics.Vector3",
-                    "aiVector2D": "System.Numerics.Vector2",
-                    "aiQuaternion": "System.Numerics.Quaternion",
-                    "aiMatrix4x4": "System.Numerics.Matrix4x4",
-                    "aiMatrix3x3": "AssimpMatrix3x3",
-                    "ai_real": "float"
->>>>>>> 1f768cb4
                 },
                 {
                     "$include.commonTypeMap": "build/csharp_typemap.json"
