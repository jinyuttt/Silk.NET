--- conflicted
+++ resolved
@@ -16,11 +16,7 @@
     - name: Setup .NET Core
       uses: actions/setup-dotnet@v1
       with:
-<<<<<<< HEAD
         dotnet-version: 5.0.100-preview.7.20366.6
-=======
-        dotnet-version: 3.1.401
->>>>>>> a7da0ff8
     - name: Test
       run: dotnet test --verbosity normal
     - name: Pack
